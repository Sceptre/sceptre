--- conflicted
+++ resolved
@@ -202,15 +202,10 @@
 
 nitpick_ignore = [
     ('py:class', 'json.encoder.JSONEncoder'),
-<<<<<<< HEAD
-    ('py:class', 'sceptre.config.reader.Attributes')
-]
-
-set_type_checking_flag = True
-=======
     ('py:class', 'sceptre.config.reader.Attributes'),
     ('py:class', 'sceptre.diffing.stack_differ.DiffType'),
     ('py:obj', 'sceptre.diffing.stack_differ.DiffType'),
     ('py:class', 'TextIO')
 ]
->>>>>>> 93427a07
+
+set_type_checking_flag = True