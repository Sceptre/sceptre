version: 2.1

executors:
  docker-publisher:
    environment:
      IMAGE_NAME: cloudreach/sceptre
    docker:
      - image: circleci/buildpack-deps:stretch

aliases:
  - &docs-job
    docker:
<<<<<<< HEAD
      - image: cloudreach/sceptre-circleci:0.9.0
=======
      - image: cloudreach/sceptre-circleci:1.0.0
>>>>>>> f994eb7e
        environment:
          REPOSITORY_PATH: '/home/circleci/docs'
          DEPLOYMENT_GIT_SSH: 'git@github.com:Sceptre/sceptre.github.io.git'
    steps:
      - add_ssh_keys:
          fingerprints:
            - '80:24:c0:40:28:36:f1:80:7f:fd:15:c3:09:cf:86:fc'
      - attach_workspace:
          at: /home/circleci
      - run:
          name: 'Build and deploy docs'
          command: |
            chmod +x .circleci/add-known-hosts.sh
            ./.circleci/add-known-hosts.sh
            pyenv global venv
            chmod +x .circleci/github-pages.sh
            ./.circleci/github-pages.sh

jobs:
  build:
    docker:
<<<<<<< HEAD
      - image: cloudreach/sceptre-circleci:0.9.0
=======
      - image: cloudreach/sceptre-circleci:1.0.0
>>>>>>> f994eb7e
    steps:
      - checkout
      - run:
          name: 'Creating Virtualenv'
          command: |
            pyenv virtualenv 3.9.4 venv
      - run:
          name: 'Installing Requirements'
          command: |
            pyenv global venv
            pip install -r requirements/prod.txt
            pip install -r requirements/dev.txt
      - save_cache:
          key:
            sceptre-{{ .Environment.CACHE_VERSION }}-requirements-{{ arch }}-{{
            checksum "requirements/prod.txt" }}-{{ checksum
            "requirements/dev.txt" }}
          paths:
            - .pyenv/versions/3.9.4/envs/venv
      - run:
          name: 'Installing Sceptre'
          command: |
            pyenv global venv
            pip install .
      - persist_to_workspace:
          root: /home/circleci
          paths:
            - .

  lint-and-unit-tests:
    docker:
<<<<<<< HEAD
      - image: cloudreach/sceptre-circleci:0.9.0
=======
      - image: cloudreach/sceptre-circleci:1.0.0
>>>>>>> f994eb7e
    steps:
      - attach_workspace:
          at: /home/circleci
      - restore_cache:
          key:
            sceptre-{{ .Environment.CACHE_VERSION }}-requirements-{{ arch }}-{{
            checksum "requirements/prod.txt" }}-{{ checksum
            "requirements/dev.txt" }}
      - run:
          name: 'Linting'
          command: |
            pyenv global venv
            make lint

      - run:
          name: 'Unit Test'
          command: |
            make test-all

      - store_test_results:
          path: coverage.xml
          destination: coverage-reports

      - persist_to_workspace:
          root: /home/circleci
          paths:
            - .

      - save_cache:
          key:
            sceptre-{{ .Environment.CACHE_VERSION }}-tox-requirements-{{ arch
            }}-{{ checksum "requirements/prod.txt" }}-{{ checksum
            "requirements/dev.txt" }}-{{ checksum "tox.ini" }}
          paths:
            - .tox

  integration-tests:
    parallelism: 2
    docker:
<<<<<<< HEAD
      - image: cloudreach/sceptre-circleci:0.9.0
=======
      - image: cloudreach/sceptre-circleci:1.0.0
>>>>>>> f994eb7e
        environment:
          AWS_DEFAULT_REGION: eu-west-1
    steps:
      - attach_workspace:
          at: /home/circleci
      - restore_cache:
          key:
            sceptre-{{ .Environment.CACHE_VERSION }}-requirements-{{ arch }}-{{
            checksum "requirements/prod.txt" }}-{{ checksum
            "requirements/dev.txt" }}
      - run:
          name: 'Integration Testing'
          command: |
            pyenv global venv
            mkdir -p ~/.aws
            echo -e "[default]\nregion=eu-west-1\nsource_profile=default\nrole_arn=arn:aws:iam::743644221192:role/sceptre-integration-test-ServiceRole-1SHK9LY0T6P3F" > ~/.aws/config
            echo -e "[default]\nregion=eu-west-1\naws_access_key_id=$CI_SERVICE_AWS_ACCESS_KEY_ID\naws_secret_access_key=$CI_SERVICE_AWS_SECRET_ACCESS_KEY" > ~/.aws/credentials
            behave --junit \
                   --junit-directory build/behave \
                   $(circleci tests glob "integration-tests/features/*.feature" | circleci tests split --split-by=timings)
      - store_test_results:
          path: build/behave
          destination: build/behave
      - store_artifacts:
          path: build/behave
          destination: build/behave

  build-docker-image:
    executor: docker-publisher
    steps:
      - checkout
      - setup_remote_docker
      - run:
          name: Build Docker Image
          command: |
            docker build -t $IMAGE_NAME:latest .
      - run:
          name: Archive Docker Image
          command: docker save -o image.tar $IMAGE_NAME
      - persist_to_workspace:
          root: .
          paths:
            - ./image.tar

  deploy-docs-branch: *docs-job

  deploy-docs-tag: *docs-job

  deploy-pypi:
    docker:
<<<<<<< HEAD
      - image: cloudreach/sceptre-circleci:0.9.0
=======
      - image: cloudreach/sceptre-circleci:1.0.0
>>>>>>> f994eb7e
    steps:
      - attach_workspace:
          at: /home/circleci
      - run:
          name: 'Create Distributions'
          command: |
            pyenv global venv
            make dist
      - run:
          name: 'Upload Distributions'
          command: |
            pyenv global venv
            twine upload -u $PYPI_USERNAME -p $PYPI_PASSWORD dist/*

  deploy-latest-dockerhub:
    executor: docker-publisher
    steps:
      - attach_workspace:
          at: /tmp/workspace
      - setup_remote_docker
      - run:
          name: Load Docker image archive
          command: docker load -i /tmp/workspace/image.tar
      - run:
          name: Publish Image to Docker Hub
          command: |
            echo "$DOCKERHUB_PASS" | docker login -u "$DOCKERHUB_USERNAME" --password-stdin
            docker push $IMAGE_NAME:latest

  deploy-dockerhub-tagged:
    executor: docker-publisher
    steps:
      - attach_workspace:
          at: /tmp/workspace
      - setup_remote_docker
      - run:
          name: Load archived Docker image
          command: docker load -i /tmp/workspace/image.tar
      - run:
          name: Publish Tagged Image to Docker Hub
          command: |
            echo "$DOCKERHUB_PASS" | docker login -u "$DOCKERHUB_USERNAME" --password-stdin
            IMAGE_TAG=${CIRCLE_TAG/v/''}
            docker tag $IMAGE_NAME:latest $IMAGE_NAME:$IMAGE_TAG
            docker push $IMAGE_NAME:latest
            docker push $IMAGE_NAME:$IMAGE_TAG

workflows:
  build-and-unit-test:
    jobs:
      - build:
          filters:
            branches:
              only: /^pull\/.*/
      - lint-and-unit-tests:
          requires:
            - build
          filters:
            branches:
              only: /^pull\/.*/
      - build-docker-image:
          requires:
            - lint-and-unit-tests
          filters:
            branches:
              only: /^pull\/.*/

  build-test-and-deploy:
    jobs:
      - build:
          filters:
            branches:
              ignore: /^pull\/.*/
      - lint-and-unit-tests:
          requires:
            - build
          filters:
            branches:
              ignore: /^pull\/.*/
      - integration-tests:
          context: sceptre-core
          requires:
            - build
          filters:
            branches:
              ignore: /^pull\/.*/
      - deploy-docs-branch:
          context: sceptre-core
          requires:
            - lint-and-unit-tests
            - integration-tests
          filters:
            branches:
              ignore: /^pull\/.*/
      - build-docker-image:
          requires:
            - lint-and-unit-tests
            - integration-tests
          filters:
            branches:
              ignore: /^pull\/.*/
      - deploy-latest-dockerhub:
          context: sceptre-core
          requires:
            - build-docker-image
          filters:
            branches:
              ignore: /^pull\/.*/

  publish:
    jobs:
      - build:
          filters:
            tags:
              only: /^v([0-9]+)\.([0-9]+)\.([0-9]+)(?:([0-9A-Za-z-]+(?:\.[0-9A-Za-z-]+)*))?(?:\+[0-9A-Za-z-]+)?$/
            branches:
              ignore: /.*/
      - deploy-pypi:
          context: sceptre-core
          requires:
            - build
          filters:
            tags:
              only: /^v([0-9]+)\.([0-9]+)\.([0-9]+)(?:([0-9A-Za-z-]+(?:\.[0-9A-Za-z-]+)*))?(?:\+[0-9A-Za-z-]+)?$/
            branches:
              ignore: /.*/
      - deploy-docs-tag:
          context: sceptre-core
          requires:
            - deploy-pypi
          filters:
            tags:
              only: /^v([0-9]+)\.([0-9]+)\.([0-9]+)(?:([0-9A-Za-z-]+(?:\.[0-9A-Za-z-]+)*))?(?:\+[0-9A-Za-z-]+)?$/
            branches:
              ignore: /.*/
      - build-docker-image:
          requires:
            - deploy-pypi
          filters:
            tags:
              only: /^v([0-9]+)\.([0-9]+)\.([0-9]+)(?:([0-9A-Za-z-]+(?:\.[0-9A-Za-z-]+)*))?(?:\+[0-9A-Za-z-]+)?$/
            branches:
              ignore: /.*/
      - deploy-dockerhub-tagged:
          context: sceptre-core
          requires:
            - build-docker-image
          filters:
            tags:
              only: /^v([0-9]+)\.([0-9]+)\.([0-9]+)(?:([0-9A-Za-z-]+(?:\.[0-9A-Za-z-]+)*))?(?:\+[0-9A-Za-z-]+)?$/
            branches:
              ignore: /.*/<|MERGE_RESOLUTION|>--- conflicted
+++ resolved
@@ -10,11 +10,7 @@
 aliases:
   - &docs-job
     docker:
-<<<<<<< HEAD
-      - image: cloudreach/sceptre-circleci:0.9.0
-=======
-      - image: cloudreach/sceptre-circleci:1.0.0
->>>>>>> f994eb7e
+      - image: cloudreach/sceptre-circleci:1.0.0
         environment:
           REPOSITORY_PATH: '/home/circleci/docs'
           DEPLOYMENT_GIT_SSH: 'git@github.com:Sceptre/sceptre.github.io.git'
@@ -36,11 +32,7 @@
 jobs:
   build:
     docker:
-<<<<<<< HEAD
-      - image: cloudreach/sceptre-circleci:0.9.0
-=======
-      - image: cloudreach/sceptre-circleci:1.0.0
->>>>>>> f994eb7e
+      - image: cloudreach/sceptre-circleci:1.0.0
     steps:
       - checkout
       - run:
@@ -72,11 +64,7 @@
 
   lint-and-unit-tests:
     docker:
-<<<<<<< HEAD
-      - image: cloudreach/sceptre-circleci:0.9.0
-=======
-      - image: cloudreach/sceptre-circleci:1.0.0
->>>>>>> f994eb7e
+      - image: cloudreach/sceptre-circleci:1.0.0
     steps:
       - attach_workspace:
           at: /home/circleci
@@ -116,11 +104,7 @@
   integration-tests:
     parallelism: 2
     docker:
-<<<<<<< HEAD
-      - image: cloudreach/sceptre-circleci:0.9.0
-=======
-      - image: cloudreach/sceptre-circleci:1.0.0
->>>>>>> f994eb7e
+      - image: cloudreach/sceptre-circleci:1.0.0
         environment:
           AWS_DEFAULT_REGION: eu-west-1
     steps:
@@ -171,11 +155,7 @@
 
   deploy-pypi:
     docker:
-<<<<<<< HEAD
-      - image: cloudreach/sceptre-circleci:0.9.0
-=======
-      - image: cloudreach/sceptre-circleci:1.0.0
->>>>>>> f994eb7e
+      - image: cloudreach/sceptre-circleci:1.0.0
     steps:
       - attach_workspace:
           at: /home/circleci
