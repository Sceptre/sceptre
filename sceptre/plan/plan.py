--- conflicted
+++ resolved
@@ -8,11 +8,8 @@
 """
 import functools
 import itertools
-<<<<<<< HEAD
-
-=======
 import pathlib
->>>>>>> 4760675a
+
 from os import path, walk
 from typing import Dict, List, Set, Callable, Iterable, Optional
 
