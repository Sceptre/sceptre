# -*- coding: utf-8 -*-

"""
sceptre.plan.plan

This module implements a SceptrePlan, which is responsible for holding all
nessessary information for a command to execute.
"""
import functools
import itertools

from os import path, walk
from typing import Dict, List, Set, Callable, Iterable, Optional
from deprecation import deprecated

from sceptre.config.graph import StackGraph
from sceptre.config.reader import ConfigReader
from sceptre.context import SceptreContext
from sceptre.diffing.stack_differ import StackDiff
from sceptre.exceptions import ConfigFileNotFoundError
from sceptre.helpers import sceptreise_path
from sceptre.plan.executor import SceptrePlanExecutor
from sceptre.stack import Stack
from sceptre import __version__


def require_resolved(func) -> Callable:
    @functools.wraps(func)
    def wrapped(self: "SceptrePlan", *args, **kwargs):
        if self.launch_order is None:
            raise RuntimeError(f"You cannot call {func.__name__}() before resolve().")
        return func(self, *args, **kwargs)

    return wrapped


class SceptrePlan(object):
    def __init__(self, context: SceptreContext):
        """
        Intialises a SceptrePlan and generates the Stacks, StackGraph and
        launch order of required.

        :param context: A SceptreContext
        """
        self.context = context
        self.command = None
        self.reverse = None
        self.launch_order: Optional[List[Set[Stack]]] = None

        self.config_reader = ConfigReader(context)
        all_stacks, command_stacks = self.config_reader.construct_stacks()
        self.graph = StackGraph(all_stacks)
        self.command_stacks = command_stacks

    @require_resolved
    def _execute(self, *args):
        executor = SceptrePlanExecutor(self.command, self.launch_order)
        return executor.execute(*args)

    def _generate_launch_order(self, reverse=False) -> List[Set[Stack]]:
        if self.context.ignore_dependencies:
            return [self.command_stacks]

        graph = self.graph.filtered(self.command_stacks, reverse)

        launch_order = []
        while graph.graph:
            batch = set()
            for stack in graph:
                if graph.count_dependencies(stack) == 0:
                    batch.add(stack)
            launch_order.append(batch)

            for stack in batch:
                graph.remove_stack(stack)

        if not launch_order:
            raise ConfigFileNotFoundError(
                "No stacks detected from the given path '{}'. Valid stack paths are: {}".format(
                    sceptreise_path(self.context.command_path),
                    self._valid_stack_paths(),
                )
            )

        return launch_order

    @require_resolved
    def __iter__(self) -> Iterable[Stack]:
        """Iterates the stacks in the launch_order"""
        # We cast it to list so it's "frozen" in time, in case the launch order is modified
        # while iterating.
        yield from list(itertools.chain.from_iterable(self.launch_order))

    @require_resolved
    def remove_stack_from_plan(self, stack: Stack):
        for batch in self.launch_order:
            if stack in batch:
                batch.remove(stack)
                return

    @require_resolved
    def filter(self, predicate: Callable[[Stack], bool]):
        """Filters the plan's resolved launch_order to remove specific stacks.

        :param predicate: This callable should take a single Stack and return True if it should stay
            in the launch_order or False if it should be filtered out.
        """
        for stack in self:
            if not predicate(stack):
                self.remove_stack_from_plan(stack)

    def resolve(self, command, reverse=False):
        if command == self.command and reverse == self.reverse:
            return

        self.command = command
        self.reverse = reverse
        self.launch_order = self._generate_launch_order(reverse)

    def template(self, *args):
        """
        Returns the CloudFormation Template used to create the Stack.

        :returns: A dictionary of Stacks and their templates.
        :rtype: dict
        """
        self.resolve(command=self.template.__name__)
        return self._execute(*args)

    def create(self, *args):
        """
        Creates the Stack.

        :returns: A dictionary of Stacks and their status.
        :rtype: dict
        """
        self.resolve(command=self.create.__name__)
        return self._execute(*args)

    def update(self, *args):
        """
        Updates the Stack.

        :returns: A dictionary of Stacks and their status.
        :rtype: dict
        """
        self.resolve(command=self.update.__name__)
        return self._execute(*args)

    def cancel_stack_update(self, *args):
        """
        Cancels a Stack update.

        :returns: A dictionary of Stacks and their cancelled statuses.
        :rtype: dict
        """
        self.resolve(command=self.cancel_stack_update.__name__)
        return self._execute(*args)

    def launch(self, *args):
        """
        Launches the Stack.

        If the Stack status is create_failed or rollback_complete, the
        Stack is deleted. Launch then tries to create or update the Stack,
        depending if it already exists. If there are no updates to be
        performed, launch exits gracefully.

        :returns: A dictionary of Stacks and their status.
        :rtype: dict
        """
        self.resolve(command=self.launch.__name__)
        return self._execute(*args)

    def delete(self, *args):
        """
        Deletes the Stack.

        :returns: A dictionary of Stacks and their status.
        :rtype: dict
        """
        self.resolve(command=self.delete.__name__, reverse=True)
        return self._execute(*args)

    def lock(self, *args):
        """
        Locks the Stack by applying a deny all updates Stack policy.

        :returns: A dictionary of Stacks
        :rtype: dict
        """
        self.resolve(command=self.lock.__name__)
        return self._execute(*args)

    def unlock(self, *args):
        """
        Unlocks the Stack by applying an allow all updates Stack policy.

        :returns: A dictionary of Stacks
        :rtype: dict
        """
        self.resolve(command=self.unlock.__name__)
        return self._execute(*args)

    def describe(self, *args):
        """
        Returns the a description of the Stack.

        :returns: A dictionary of Stacks and their description.
        :rtype: dict
        """
        self.resolve(command=self.describe.__name__)
        return self._execute(*args)

    def describe_events(self, *args):
        """
        Returns a dictionary contianing the Stack events.

        :returns: A dictionary of Stacks and their CloudFormation events.
        :rtype: dict
        """
        self.resolve(command=self.describe_events.__name__)
        return self._execute(*args)

    def describe_resources(self, *args):
        """
        Returns the logical and physical resource IDs of the Stack's resources.

        :returns: A dictionary of Stacks and their resources.
        :rtype: dict
        """
        self.resolve(command=self.describe_resources.__name__)
        return self._execute(*args)

    def describe_outputs(self, *args):
        """
        Returns a list of Stack outputs.

        :returns: A dictionary of Stacks and their outputs.
        :rtype: dict
        """
        self.resolve(command=self.describe_outputs.__name__)
        return self._execute(*args)

    def continue_update_rollback(self, *args):
        """
        Rolls back a Stack in the UPDATE_ROLLBACK_FAILED state to
        UPDATE_ROLLBACK_COMPLETE.

        :returns: A dictionary of Stacks
        :rtype: dict
        """
        self.resolve(command=self.continue_update_rollback.__name__)
        return self._execute(*args)

    def set_policy(self, *args):
        """
        Applies a Stack policy.

        :param policy_path: the path of json file containing a aws policy
        :type policy_path: str
        :returns: A dictionary of Stacks
        :rtype: dict
        """
        self.resolve(command=self.set_policy.__name__)
        return self._execute(*args)

    def get_policy(self, *args):
        """
        Returns a Stack's policy.

        :returns: A dictionary of Stacks and their Stack policy.
        :rtype: dict
        """
        self.resolve(command=self.get_policy.__name__)
        return self._execute(*args)

    def create_change_set(self, *args):
        """
        Creates a Change Set with the name ``change_set_name``.

        :param change_set_name: The name of the Change Set.
        :type change_set_name: str
        :returns: A dictionary of Stacks
        :rtype: dict
        """
        self.resolve(command=self.create_change_set.__name__)
        return self._execute(*args)

    def delete_change_set(self, *args):
        """
        Deletes the Change Set ``change_set_name``.

        :param change_set_name: The name of the Change Set.
        :type change_set_name: str
        :returns: A dictionary of Stacks
        :rtype: dict
        """
        self.resolve(command=self.delete_change_set.__name__)
        return self._execute(*args)

    def describe_change_set(self, *args):
        """
        Describes the Change Set ``change_set_name``.

        :param change_set_name: The name of the Change Set.
        :type change_set_name: str
        :returns: A dictionary of Stacks and their Change Set description.
        :rtype: dict
        """
        self.resolve(command=self.describe_change_set.__name__)
        return self._execute(*args)

    def execute_change_set(self, *args):
        """
        Executes the Change Set ``change_set_name``.

        :param change_set_name: The name of the Change Set.
        :type change_set_name: str
        :returns: A dictionary of Stacks and their status.
        :rtype: dict
        """
        self.resolve(command=self.execute_change_set.__name__)
        return self._execute(*args)

    def list_change_sets(self, *args):
        """
        Lists the Stack's Change Sets.

        :returns: TA dictionary of Stacks and their Change Sets.
        :rtype: dict
        """
        self.resolve(command=self.list_change_sets.__name__)
        return self._execute(*args)

    def get_status(self, *args):
        """
        Returns the Stack's status.

        :returns: A dictionary of Stacks and their status.
        :rtype: dict
        :raises: sceptre.exceptions.StackDoesNotExistError
        """
        self.resolve(command=self.get_status.__name__)
        return self._execute(*args)

    def wait_for_cs_completion(self, *args):
        """
        Waits while the Stack Change Set status is "pending".

        :param change_set_name: The name of the Change Set.
        :type change_set_name: str
        :rtype: dict
        :rtype: sceptre.stack_status.StackChangeSetStatus
        """
        self.resolve(command=self.wait_for_cs_completion.__name__)
        return self._execute(*args)

    def validate(self, *args):
        """
        Validates the Stack's CloudFormation template.

        Raises an error if the Template is invalid.

        :returns: A dictionary of Stacks and their template validation information.
        :rtype: dict
        :raises: botocore.exceptions.ClientError
        """
        self.resolve(command=self.validate.__name__)
        return self._execute(*args)

    def estimate_cost(self, *args):
        """
        Estimates a Stack's cost.

        :returns: A dictionary of Stacks and their estimated costs.
        :rtype: dict
        :raises: botocore.exceptions.ClientError
        """
        self.resolve(command=self.estimate_cost.__name__)
        return self._execute(*args)

    @deprecated("4.2.0", "5.0.0", __version__, "Use dump template instead.")
    def generate(self, *args):
        """
        Returns a generated Template for a given Stack

        :returns: A dictionary of Stacks and their template body.
        :rtype: dict
        """
        self.resolve(command=self.generate.__name__)
        return self._execute(*args)

    def _valid_stack_paths(self):
        return [
            sceptreise_path(
                path.relpath(path.join(dirpath, f), self.context.config_path)
            )
            for dirpath, dirnames, files in walk(self.context.config_path)
            for f in files
            if not f.endswith(self.context.config_file)
        ]

    def fetch_remote_template(self, *args):
        """
        Returns a generated Template for a given Stack

        :returns: A list of Stacks and their template body.
        :rtype: List[str]
        """
        self.resolve(command=self.fetch_remote_template.__name__)
        return self._execute(*args)

    def diff(self, *args) -> Dict[Stack, StackDiff]:
        """
        Show diffs between the running and generated stack.

        :returns: A dict where the keys are Stack objects and the values are StackDiffs.
        """
        self.resolve(command=self.diff.__name__)
        return self._execute(*args)

    def drift_detect(self, *args) -> Dict[Stack, str]:
        """
        Show drift detection status of a stack.

        :returns: A list of detected drift against running stacks.
        """
        self.resolve(command=self.drift_detect.__name__)
        return self._execute(*args)

    def drift_show(self, *args) -> Dict[Stack, str]:
        """
        Show stack drift for a running stack.

        :returns: A list of detected drift against running stacks.
        """
        self.resolve(command=self.drift_show.__name__)
        return self._execute(*args)

    def dump_config(self, *args):
        """
        Dump the config for a stack.
        """
        self.resolve(command=self.dump_config.__name__)
        return self._execute(*args)

<<<<<<< HEAD
    def dump_vars(self, *args):
        """
        Dump the vars for a stack.
        """
        self.resolve(command=self.dump_vars.__name__)
=======
    def dump_template(self, *args):
        """
        Returns a generated Template for a given Stack
        """
        self.resolve(command=self.dump_template.__name__)
>>>>>>> dcae1a97
        return self._execute(*args)<|MERGE_RESOLUTION|>--- conflicted
+++ resolved
@@ -445,17 +445,16 @@
         self.resolve(command=self.dump_config.__name__)
         return self._execute(*args)
 
-<<<<<<< HEAD
     def dump_vars(self, *args):
         """
         Dump the vars for a stack.
         """
         self.resolve(command=self.dump_vars.__name__)
-=======
+        return self._execute(*args)
+
     def dump_template(self, *args):
         """
         Returns a generated Template for a given Stack
         """
         self.resolve(command=self.dump_template.__name__)
->>>>>>> dcae1a97
         return self._execute(*args)