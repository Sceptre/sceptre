--- conflicted
+++ resolved
@@ -442,8 +442,7 @@
         Dump the config for a stack.
         """
         self.resolve(command=self.dump_config.__name__)
-<<<<<<< HEAD
-        return self._execute(self.config_reader, *args)
+        return self._execute(*args)
 
     @deprecated("4.2.0", "5.0.0", __version__, "Use dump template instead.")
     def dump_template(self, *args):
@@ -453,7 +452,4 @@
         :returns: A dictionary of Stacks and their template body.
         :rtype: dict
         """
-        self.resolve(command=self.dump_template.__name__)
-=======
->>>>>>> e68fcaa0
-        return self._execute(*args)+        self.resolve(command=self.dump_template.__name__)