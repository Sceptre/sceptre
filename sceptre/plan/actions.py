# -*- coding: utf-8 -*-

"""
sceptre.plan.actions

This module implements the StackActions class which provides the functionality
available to a Stack.
"""

import json
import logging
import time
import urllib
from datetime import datetime, timedelta
from os import path
from typing import Union, Optional

import botocore
<<<<<<< HEAD
import json
import yaml

=======
>>>>>>> 9822736e
from dateutil.tz import tzutc

from sceptre.connection_manager import ConnectionManager
from sceptre.exceptions import CannotUpdateFailedStackError
from sceptre.exceptions import ProtectedStackError
from sceptre.exceptions import StackDoesNotExistError
from sceptre.exceptions import UnknownStackChangeSetStatusError
from sceptre.exceptions import UnknownStackStatusError
from sceptre.hooks import add_stack_hooks
from sceptre.stack_status import StackChangeSetStatus
from sceptre.stack_status import StackStatus


class StackActions(object):
    """
    StackActions stores the operations a Stack can take, such as creating or
    deleting the Stack.

    :param stack: A Stack object
    :type stack: sceptre.stack.Stack
    """

    def __init__(self, stack):
        self.stack = stack
        self.name = self.stack.name
        self.logger = logging.getLogger(__name__)
        self.connection_manager = ConnectionManager(
            self.stack.region, self.stack.profile,
            self.stack.external_name, self.stack.iam_role
        )

    @add_stack_hooks
    def create(self):
        """
        Creates a Stack.

        :returns: The Stack's status.
        :rtype: sceptre.stack_status.StackStatus
        """
        self._protect_execution()
        self.logger.info("%s - Creating Stack", self.stack.name)
        create_stack_kwargs = {
            "StackName": self.stack.external_name,
            "Parameters": self._format_parameters(self.stack.parameters),
            "Capabilities": ['CAPABILITY_IAM', 'CAPABILITY_NAMED_IAM', 'CAPABILITY_AUTO_EXPAND'],
            "NotificationARNs": self.stack.notifications,
            "Tags": [
                {"Key": str(k), "Value": str(v)}
                for k, v in self.stack.tags.items()
            ]
        }

        if self.stack.on_failure:
            create_stack_kwargs.update({"OnFailure": self.stack.on_failure})
        create_stack_kwargs.update(
            self.stack.template.get_boto_call_parameter())
        create_stack_kwargs.update(self._get_role_arn())
        create_stack_kwargs.update(self._get_stack_timeout())

        try:
            response = self.connection_manager.call(
                service="cloudformation",
                command="create_stack",
                kwargs=create_stack_kwargs
            )

            self.logger.debug(
                "%s - Create stack response: %s", self.stack.name, response
            )

            status = self._wait_for_completion()
        except botocore.exceptions.ClientError as exp:
            if exp.response["Error"]["Code"] == "AlreadyExistsException":
                self.logger.info(
                    "%s - Stack already exists", self.stack.name
                )

                status = StackStatus.COMPLETE
            else:
                raise

        return status

    @add_stack_hooks
    def update(self):
        """
        Updates the Stack.

        :returns: The Stack's status.
        :rtype: sceptre.stack_status.StackStatus
        """
        self._protect_execution()
        self.logger.info("%s - Updating Stack", self.stack.name)
        try:
            update_stack_kwargs = {
                "StackName": self.stack.external_name,
                "Parameters": self._format_parameters(self.stack.parameters),
                "Capabilities": [
                    'CAPABILITY_IAM',
                    'CAPABILITY_NAMED_IAM',
                    'CAPABILITY_AUTO_EXPAND'
                ],
                "NotificationARNs": self.stack.notifications,
                "Tags": [
                    {"Key": str(k), "Value": str(v)}
                    for k, v in self.stack.tags.items()
                ]
            }
            update_stack_kwargs.update(
                self.stack.template.get_boto_call_parameter())
            update_stack_kwargs.update(self._get_role_arn())
            response = self.connection_manager.call(
                service="cloudformation",
                command="update_stack",
                kwargs=update_stack_kwargs
            )
            status = self._wait_for_completion(self.stack.stack_timeout)
            self.logger.debug(
                "%s - Update Stack response: %s", self.stack.name, response
            )

            # Cancel update after timeout
            if status == StackStatus.IN_PROGRESS:
                status = self.cancel_stack_update()

            return status
        except botocore.exceptions.ClientError as exp:
            error_message = exp.response["Error"]["Message"]
            if error_message == "No updates are to be performed.":
                self.logger.info(
                    "%s - No updates to perform.", self.stack.name
                )
                return StackStatus.COMPLETE
            else:
                raise

    def cancel_stack_update(self):
        """
        Cancels a Stack update.

        :returns: The cancelled Stack status.
        :rtype: sceptre.stack_status.StackStatus
        """
        self.logger.warning(
            "%s - Update Stack time exceeded the specified timeout",
            self.stack.name
        )
        response = self.connection_manager.call(
            service="cloudformation",
            command="cancel_update_stack",
            kwargs={"StackName": self.stack.external_name}
        )
        self.logger.debug(
            "%s - Cancel update Stack response: %s", self.stack.name, response
        )
        return self._wait_for_completion()

    @add_stack_hooks
    def launch(self):
        """
        Launches the Stack.

        If the Stack status is create_failed or rollback_complete, the
        Stack is deleted. Launch then tries to create or update the Stack,
        depending if it already exists. If there are no updates to be
        performed, launch exits gracefully.

        :returns: The Stack's status.
        :rtype: sceptre.stack_status.StackStatus
        """
        self._protect_execution()
        self.logger.info("%s - Launching Stack", self.stack.name)
        try:
            existing_status = self._get_status()
        except StackDoesNotExistError:
            existing_status = "PENDING"

        self.logger.info(
            "%s - Stack is in the %s state", self.stack.name, existing_status
        )

        if existing_status == "PENDING":
            status = self.create()
        elif existing_status in ["CREATE_FAILED", "ROLLBACK_COMPLETE"]:
            self.delete()
            status = self.create()
        elif existing_status.endswith("COMPLETE"):
            status = self.update()
        elif existing_status.endswith("IN_PROGRESS"):
            self.logger.info(
                "%s - Stack action is already in progress state and cannot "
                "be updated", self.stack.name
            )
            status = StackStatus.IN_PROGRESS
        elif existing_status.endswith("FAILED"):
            status = StackStatus.FAILED
            raise CannotUpdateFailedStackError(
                "'{0}' is in a the state '{1}' and cannot be updated".format(
                    self.stack.name, existing_status
                )
            )
        else:
            raise UnknownStackStatusError(
                "{0} is unknown".format(existing_status)
            )
        return status

    @add_stack_hooks
    def delete(self):
        """
        Deletes the Stack.

        :returns: The Stack's status.
        :rtype: sceptre.stack_status.StackStatus
        """
        self._protect_execution()

        self.logger.info("%s - Deleting stack", self.stack.name)
        try:
            status = self._get_status()
        except StackDoesNotExistError:
            self.logger.info("%s - Does not exist.", self.stack.name)
            status = StackStatus.COMPLETE
            return status

        delete_stack_kwargs = {"StackName": self.stack.external_name}
        delete_stack_kwargs.update(self._get_role_arn())
        self.connection_manager.call(
            service="cloudformation",
            command="delete_stack",
            kwargs=delete_stack_kwargs
        )

        try:
            status = self._wait_for_completion()
        except StackDoesNotExistError:
            status = StackStatus.COMPLETE
        except botocore.exceptions.ClientError as error:
            if error.response["Error"]["Message"].endswith("does not exist"):
                status = StackStatus.COMPLETE
            else:
                raise
        self.logger.info("%s - delete %s", self.stack.name, status)
        return status

    def lock(self):
        """
        Locks the Stack by applying a deny-all updates Stack Policy.
        """
        policy_path = path.join(
            # need to get to the base install path. __file__ will take us into
            # sceptre/actions so need to walk up the path.
            path.abspath(path.join(__file__, "..", "..")),
            "stack_policies/lock.json"
        )
        self.set_policy(policy_path)
        self.logger.info("%s - Successfully locked Stack", self.stack.name)

    def unlock(self):
        """
        Unlocks the Stack by applying an allow-all updates Stack Policy.
        """
        policy_path = path.join(
            # need to get to the base install path. __file__ will take us into
            # sceptre/actions so need to walk up the path.
            path.abspath(path.join(__file__, "..", "..")),
            "stack_policies/unlock.json"
        )
        self.set_policy(policy_path)
        self.logger.info("%s - Successfully unlocked Stack", self.stack.name)

    def describe(self):
        """
        Returns the a description of the Stack.

        :returns: A Stack description.
        :rtype: dict
        """
        try:
            return self.connection_manager.call(
                service="cloudformation",
                command="describe_stacks",
                kwargs={"StackName": self.stack.external_name}
            )
        except botocore.exceptions.ClientError as e:
            if e.response["Error"]["Message"].endswith("does not exist"):
                return
            raise

    def describe_events(self):
        """
        Returns the CloudFormation events for a Stack.

        :returns: CloudFormation events for a Stack.
        :rtype: dict
        """
        return self.connection_manager.call(
            service="cloudformation",
            command="describe_stack_events",
            kwargs={"StackName": self.stack.external_name}
        )

    def describe_resources(self):
        """
        Returns the logical and physical resource IDs of the Stack's resources.

        :returns: Information about the Stack's resources.
        :rtype: dict
        """
        self.logger.debug("%s - Describing stack resources", self.stack.name)
        try:
            response = self.connection_manager.call(
                service="cloudformation",
                command="describe_stack_resources",
                kwargs={"StackName": self.stack.external_name}
            )
        except botocore.exceptions.ClientError as e:
            if e.response["Error"]["Message"].endswith("does not exist"):
                return {self.stack.name: []}
            raise

        self.logger.debug(
            "%s - Describe Stack resource response: %s",
            self.stack.name,
            response
        )

        desired_properties = ["LogicalResourceId", "PhysicalResourceId"]

        formatted_response = {self.stack.name: [
            {k: v for k, v in item.items() if k in desired_properties}
            for item in response["StackResources"]
        ]}
        return formatted_response

    def describe_outputs(self):
        """
        Returns the Stack's outputs.

        :returns: The Stack's outputs.
        :rtype: list
        """
        self.logger.debug("%s - Describing stack outputs", self.stack.name)

        try:
            response = self._describe()
        except botocore.exceptions.ClientError:
            return []

        return {self.stack.name: response["Stacks"][0].get("Outputs", [])}

    def continue_update_rollback(self):
        """
        Rolls back a Stack in the UPDATE_ROLLBACK_FAILED state to
        UPDATE_ROLLBACK_COMPLETE.
        """
        self.logger.debug("%s - Continuing update rollback", self.stack.name)
        continue_update_rollback_kwargs = {
            "StackName": self.stack.external_name
        }
        continue_update_rollback_kwargs.update(self._get_role_arn())
        self.connection_manager.call(
            service="cloudformation",
            command="continue_update_rollback",
            kwargs=continue_update_rollback_kwargs
        )
        self.logger.info(
            "%s - Successfully initiated continuation of update rollback",
            self.stack.name
        )

    def set_policy(self, policy_path):
        """
        Applies a Stack Policy.

        :param policy_path: The relative path of JSON file containing\
                the AWS Policy to apply.
        :type policy_path: str
        """
        with open(policy_path) as f:
            policy = f.read()

        self.logger.debug(
            "%s - Setting Stack policy: \n%s",
            self.stack.name,
            policy
        )

        self.connection_manager.call(
            service="cloudformation",
            command="set_stack_policy",
            kwargs={
                "StackName": self.stack.external_name,
                "StackPolicyBody": policy
            }
        )
        self.logger.info("%s - Successfully set Stack Policy", self.stack.name)

    def get_policy(self):
        """
        Returns a Stack's Policy.

        :returns: The Stack's Stack Policy.
        :rtype: str
        """
        self.logger.debug("%s - Getting Stack Policy", self.stack.name)
        response = self.connection_manager.call(
            service="cloudformation",
            command="get_stack_policy",
            kwargs={
                "StackName": self.stack.external_name
            }
        )
        json_formatting = json.loads(response.get(
            "StackPolicyBody", json.dumps("No Policy Information")))
        return {self.stack.name: json_formatting}

    @add_stack_hooks
    def create_change_set(self, change_set_name):
        """
        Creates a Change Set with the name ``change_set_name``.

        :param change_set_name: The name of the Change Set.
        :type change_set_name: str
        """
        create_change_set_kwargs = {
            "StackName": self.stack.external_name,
            "Parameters": self._format_parameters(self.stack.parameters),
            "Capabilities": ['CAPABILITY_IAM', 'CAPABILITY_NAMED_IAM', 'CAPABILITY_AUTO_EXPAND'],
            "ChangeSetName": change_set_name,
            "NotificationARNs": self.stack.notifications,
            "Tags": [
                {"Key": str(k), "Value": str(v)}
                for k, v in self.stack.tags.items()
            ]
        }
        create_change_set_kwargs.update(
            self.stack.template.get_boto_call_parameter()
        )
        create_change_set_kwargs.update(self._get_role_arn())
        self.logger.debug(
            "%s - Creating Change Set '%s'", self.stack.name, change_set_name
        )
        self.connection_manager.call(
            service="cloudformation",
            command="create_change_set",
            kwargs=create_change_set_kwargs
        )
        # After the call successfully completes, AWS CloudFormation
        # starts creating the Change Set.
        self.logger.info(
            "%s - Successfully initiated creation of Change Set '%s'",
            self.stack.name, change_set_name
        )

    def delete_change_set(self, change_set_name):
        """
        Deletes the Change Set ``change_set_name``.

        :param change_set_name: The name of the Change Set.
        :type change_set_name: str
        """
        self.logger.debug(
            "%s - Deleting Change Set '%s'", self.stack.name, change_set_name
        )
        self.connection_manager.call(
            service="cloudformation",
            command="delete_change_set",
            kwargs={
                "ChangeSetName": change_set_name,
                "StackName": self.stack.external_name
            }
        )
        # If the call successfully completes, AWS CloudFormation
        # successfully deleted the Change Set.
        self.logger.info(
            "%s - Successfully deleted Change Set '%s'",
            self.stack.name, change_set_name
        )

    def describe_change_set(self, change_set_name):
        """
        Describes the Change Set ``change_set_name``.

        :param change_set_name: The name of the Change Set.
        :type change_set_name: str
        :returns: The description of the Change Set.
        :rtype: dict
        """
        self.logger.debug(
            "%s - Describing Change Set '%s'", self.stack.name, change_set_name
        )
        return self.connection_manager.call(
            service="cloudformation",
            command="describe_change_set",
            kwargs={
                "ChangeSetName": change_set_name,
                "StackName": self.stack.external_name
            }
        )

    def execute_change_set(self, change_set_name):
        """
        Executes the Change Set ``change_set_name``.

        :param change_set_name: The name of the Change Set.
        :type change_set_name: str
        :returns: The Stack status
        :rtype: str
        """
        self._protect_execution()
        change_set = self.describe_change_set(change_set_name)
        status = change_set.get("Status")
        reason = change_set.get("StatusReason")
        if status == "FAILED" and self.change_set_creation_failed_due_to_no_changes(reason):
            self.logger.info(
                    "Skipping ChangeSet on Stack: {} - there are no changes".format(
                        change_set.get("StackName")
                        )
            )
            return 0

        self.logger.debug(
            "%s - Executing Change Set '%s'", self.stack.name, change_set_name
        )
        self.connection_manager.call(
            service="cloudformation",
            command="execute_change_set",
            kwargs={
                "ChangeSetName": change_set_name,
                "StackName": self.stack.external_name
            }
        )

        status = self._wait_for_completion()
        return status

    def change_set_creation_failed_due_to_no_changes(self, reason: str) -> bool:
        """Indicates the change set failed when it was created because there were actually
        no changes introduced from the change set.

        :param reason: The reason reported by CloudFormation for the Change Set failure
        """
        reason = reason.lower()
        no_change_substrings = (
            "submitted information didn't contain changes",
            "no updates are to be performed"  # The reason returned for SAM templates
        )

        for substring in no_change_substrings:
            if substring in reason:
                return True
        return False

    def list_change_sets(self, url=False):
        """
        Lists the Stack's Change Sets.

        :param url: Write out a console URL instead.
        :type url: bool

        :returns: The Stack's Change Sets.
        :rtype: dict or list
        """
        response = self._list_change_sets()
        summaries = response.get("Summaries", [])

        if url:
            summaries = self._convert_to_url(summaries)

        return {self.stack.name: summaries}

    def _list_change_sets(self):
        self.logger.debug("%s - Listing change sets", self.stack.name)
        try:
            return self.connection_manager.call(
                service="cloudformation",
                command="list_change_sets",
                kwargs={
                    "StackName": self.stack.external_name
                }
            )
        except botocore.exceptions.ClientError:
            return []

    def _convert_to_url(self, summaries):
        """
        Convert the list_change_sets response from
        CloudFormation to a URL in the AWS Console.
        """
        new_summaries = []

        for summary in summaries:
            stack_id = summary["StackId"]
            change_set_id = summary["ChangeSetId"]

            region = self.stack.region
            encoded = urllib.parse.urlencode({
                "stackId": stack_id,
                "changeSetId": change_set_id
            })

            new_summaries.append(
                f"https://{region}.console.aws.amazon.com/cloudformation/home?"
                f"region={region}#/stacks/changesets/changes?{encoded}"
            )

        return new_summaries

    @add_stack_hooks
    def generate(self):
        """
        Returns the Template for the Stack
        """
        return self.stack.template.body

    @add_stack_hooks
    def validate(self):
        """
        Validates the Stack's CloudFormation Template.

        Raises an error if the Template is invalid.

        :returns: Validation information about the Template.
        :rtype: dict
        :raises: botocore.exceptions.ClientError
        """
        self.logger.debug("%s - Validating Template", self.stack.name)
        response = self.connection_manager.call(
            service="cloudformation",
            command="validate_template",
            kwargs=self.stack.template.get_boto_call_parameter()
        )
        self.logger.debug(
            "%s - Validate Template response: %s", self.stack.name, response
        )
        return response

    def estimate_cost(self):
        """
        Estimates a Stack's cost.

        :returns: An estimate of the Stack's cost.
        :rtype: dict
        :raises: botocore.exceptions.ClientError
        """
        self.logger.debug("%s - Estimating template cost", self.stack.name)

        parameters = [
            {'ParameterKey': key, 'ParameterValue': value}
            for key, value in self.stack.parameters.items()
        ]

        kwargs = self.stack.template.get_boto_call_parameter()
        kwargs.update({'Parameters': parameters})

        response = self.connection_manager.call(
            service="cloudformation",
            command="estimate_template_cost",
            kwargs=kwargs
        )
        self.logger.debug(
            "%s - Estimate Stack cost response: %s", self.stack.name, response
        )
        return response

    def get_status(self):
        """
        Returns the Stack's status.

        :returns: The Stack's status.
        :rtype: sceptre.stack_status.StackStatus
        """
        try:
            return self._get_status()
        except StackDoesNotExistError:
            return "PENDING"

    def _format_parameters(self, parameters):
        """
        Converts CloudFormation parameters to the format used by Boto3.

        :param parameters: A dictionary of parameters.
        :type parameters: dict
        :returns: A list of the formatted parameters.
        :rtype: list
        """
        formatted_parameters = []
        for name, value in parameters.items():
            if value is None:
                continue
            if isinstance(value, list):
                value = ",".join(value)
            formatted_parameters.append({
                "ParameterKey": name,
                "ParameterValue": value
            })

        return formatted_parameters

    def _get_role_arn(self):
        """
        Returns the Role ARN assumed by CloudFormation when building a Stack.

        Returns an empty dict if no Role is to be assumed.

        :returns: The a Role ARN
        :rtype: dict
        """
        if self.stack.role_arn:
            return {
                "RoleARN": self.stack.role_arn
            }
        else:
            return {}

    def _get_stack_timeout(self):
        """
        Return the timeout before considering the Stack to be failing.

        Returns an empty dict if no timeout is set.
        :returns: the creation/update timeout
        :rtype: dict
        """
        if self.stack.stack_timeout:
            return {
                "TimeoutInMinutes": self.stack.stack_timeout
            }
        else:
            return {}

    def _protect_execution(self):
        """
        Raises a ProtectedStackError if protect == True.

        :raises: sceptre.exceptions.ProtectedStackError
        """
        if self.stack.protected:
            raise ProtectedStackError(
                "Cannot perform action on '{0}': Stack protection is "
                "currently enabled".format(self.stack.name)
            )

    def _wait_for_completion(self, timeout=0):
        """
        Waits for a Stack operation to finish. Prints CloudFormation events
        while it waits.

        :param timeout: Timeout before returning, in minutes.

        :returns: The final Stack status.
        :rtype: sceptre.stack_status.StackStatus
        """
        timeout = 60 * timeout

        def timed_out(elapsed):
            return elapsed >= timeout if timeout else False

        status = StackStatus.IN_PROGRESS

        self.most_recent_event_datetime = (
            datetime.now(tzutc()) - timedelta(seconds=3)
        )
        elapsed = 0
        while status == StackStatus.IN_PROGRESS and not timed_out(elapsed):
            status = self._get_simplified_status(self._get_status())
            self._log_new_events()
            time.sleep(4)
            elapsed += 4

        return status

    def _describe(self):
        return self.connection_manager.call(
            service="cloudformation",
            command="describe_stacks",
            kwargs={"StackName": self.stack.external_name}
        )

    def _get_status(self):
        try:
            status = self._describe()["Stacks"][0]["StackStatus"]
        except botocore.exceptions.ClientError as exp:
            if exp.response["Error"]["Message"].endswith("does not exist"):
                raise StackDoesNotExistError(exp.response["Error"]["Message"])
            else:
                raise exp
        return status

    @staticmethod
    def _get_simplified_status(status):
        """
        Returns the simplified Stack Status.

        The simplified Stack status is represented by the struct
        ``sceptre.StackStatus()`` and can take one of the following options:

        * complete
        * in_progress
        * failed

        :param status: The CloudFormation Stack status to simplify.
        :type status: str
        :returns: The Stack's simplified status
        :rtype: sceptre.stack_status.StackStatus
        """
        if status.endswith("ROLLBACK_COMPLETE"):
            return StackStatus.FAILED
        elif status.endswith("_COMPLETE"):
            return StackStatus.COMPLETE
        elif status.endswith("_IN_PROGRESS"):
            return StackStatus.IN_PROGRESS
        elif status.endswith("_FAILED"):
            return StackStatus.FAILED
        else:
            raise UnknownStackStatusError(
                "{0} is unknown".format(status)
            )

    def _log_new_events(self):
        """
        Log the latest Stack events while the Stack is being built.
        """
        events = self.describe_events()["StackEvents"]
        events.reverse()
        new_events = [
            event for event in events
            if event["Timestamp"] > self.most_recent_event_datetime
        ]
        for event in new_events:
            self.logger.info(" ".join([
                self.stack.name,
                event["LogicalResourceId"],
                event["ResourceType"],
                event["ResourceStatus"],
                event.get("ResourceStatusReason", "")
            ]))
            self.most_recent_event_datetime = event["Timestamp"]

    def wait_for_cs_completion(self, change_set_name):
        """
        Waits while the Stack Change Set status is "pending".

        :param change_set_name: The name of the Change Set.
        :type change_set_name: str
        :returns: The Change Set's status.
        :rtype: sceptre.stack_status.StackChangeSetStatus
        """
        while True:
            status = self._get_cs_status(change_set_name)
            if status != StackChangeSetStatus.PENDING:
                break
            time.sleep(2)

        return status

    def _get_cs_status(self, change_set_name):
        """
        Returns the status of a Change Set.

        :param change_set_name: The name of the Change Set.
        :type change_set_name: str
        :returns: The Change Set's status.
        :rtype: sceptre.stack_status.StackChangeSetStatus
        """
        cs_description = self.describe_change_set(change_set_name)

        cs_status = cs_description["Status"]
        cs_exec_status = cs_description["ExecutionStatus"]
        possible_statuses = [
            "CREATE_PENDING", "CREATE_IN_PROGRESS",
            "CREATE_COMPLETE", "DELETE_COMPLETE", "FAILED"
        ]
        possible_execution_statuses = [
            "UNAVAILABLE", "AVAILABLE", "EXECUTE_IN_PROGRESS",
            "EXECUTE_COMPLETE", "EXECUTE_FAILED", "OBSOLETE"
        ]

        if cs_status not in possible_statuses:
            raise UnknownStackChangeSetStatusError(
                "Status {0} is unknown".format(cs_status)
            )
        if cs_exec_status not in possible_execution_statuses:
            raise UnknownStackChangeSetStatusError(
                "ExecutionStatus {0} is unknown".format(cs_status)
            )

        if (
                cs_status == "CREATE_COMPLETE" and
                cs_exec_status == "AVAILABLE"
        ):
            return StackChangeSetStatus.READY
        elif (
                cs_status in [
                    "CREATE_PENDING", "CREATE_IN_PROGRESS", "CREATE_COMPLETE"
                ] and
                cs_exec_status in ["UNAVAILABLE", "AVAILABLE"]
        ):
            return StackChangeSetStatus.PENDING
        elif (
                cs_status in ["DELETE_COMPLETE", "FAILED"] or
                cs_exec_status in [
                    "EXECUTE_IN_PROGRESS", "EXECUTE_COMPLETE",
                    "EXECUTE_FAILED", "OBSOLETE"
                ]
        ):
            return StackChangeSetStatus.DEFUNCT
        else:  # pragma: no cover
            raise Exception("This else should not be reachable.")

<<<<<<< HEAD
    @add_stack_hooks
    def stack_name(self, print_name):
        """
        Returns the Stack's stack name.

        :param print_name: Also print the internal stack name.
        :type print_name: bool
        :returns: The Stack's stack name (external_name).
        :rtype: str
        """
        return_value = self.stack.external_name

        if print_name:
            return_value = self.name + ": " + return_value

        return return_value

    @add_stack_hooks
    def detect_stack_drift(self):
        """
        Detects stack drift for a running stack.

        :returns: The stack drift.
        :rtype: Tuple[str, Union[str, dict]]
        """
        response = self._detect_stack_drift()

        detection_id = response["StackDriftDetectionId"]
        status = self._wait_for_drift(detection_id)

        if status == "DETECTION_COMPLETE":
            response = self._describe_stack_resource_drifts()
            return_value = (self.stack.external_name, response)
        else:
            return_value = (self.stack.external_name, status)

        return return_value

    def _wait_for_drift(self, detection_id):
        """
        Waits for drift detection to complete.

        :param detection_id: The drift detection ID.
        :type detection_id: str

        :returns: The drift status.
        :rtype: str
        """
        timeout = 300
        elapsed = 0

        while True:
            if elapsed >= timeout:
                return "TIMED_OUT"

            self.logger.debug("%s - Waiting for drift detection", self.stack.name)
            response = self._describe_stack_drift_detection_status(detection_id)

            status = response["DetectionStatus"]
            self._print_drift_status(response)

            if status == "DETECTION_IN_PROGRESS":
                time.sleep(10)
                elapsed += 10
            else:
                return status

    def _print_drift_status(self, response):
        """
        Print the drift status while waiting for
        drift detection to complete.
        """
        keys = [
            "StackDriftDetectionId",
            "DetectionStatus",
            "DetectionStatusReason",
            "StackDriftStatus"
        ]

        for key in keys:
            if key in response:
                self.logger.debug(
                    "%s - %s - %s",
                    self.stack.name,
                    key, response[key]
                )

    def _detect_stack_drift(self):
        """
        Run detect_stack_drift.
        """
        self.logger.debug("%s - Detecting Stack Drift", self.stack.name)

        return self.connection_manager.call(
            service="cloudformation",
            command="detect_stack_drift",
            kwargs={
                "StackName": self.stack.external_name
            }
        )

    def _describe_stack_drift_detection_status(self, detection_id):
        """
        Run describe_stack_drift_detection_status.
        """
        self.logger.debug("%s - Detecting Stack Drift Detection Status", self.stack.name)

        return self.connection_manager.call(
            service="cloudformation",
            command="describe_stack_drift_detection_status",
            kwargs={
                "StackDriftDetectionId": detection_id
            }
        )

    def _describe_stack_resource_drifts(self):
        """
        Detects stack resource_drifts for a running stack.
        """
        self.logger.debug("%s - Detecting Stack Drift", self.stack.name)

        return self.connection_manager.call(
            service="cloudformation",
            command="describe_stack_resource_drifts",
            kwargs={
                "StackName": self.stack.external_name
            }
        )
=======
    def fetch_remote_template(self) -> Optional[str]:
        """
        Returns the Template for the remote Stack

        :returns: the template body.
        """
        self.logger.debug(f"{self.stack.name} - Fetching remote template")

        original_template = self._fetch_original_template_stage()

        if isinstance(original_template, dict):
            # While not documented behavior, boto3 will attempt to deserialize the TemplateBody
            # with json.loads and return the template as a dict if it is successful; otherwise (such
            # as in when the template is in yaml, it will return the string. Therefore, we need to
            # dump the template to json if we get a dict.
            original_template = json.dumps(original_template, indent=4)

        return original_template

    def _fetch_original_template_stage(self) -> Optional[Union[str, dict]]:
        try:
            response = self.connection_manager.call(
                service="cloudformation",
                command="get_template",
                kwargs={
                    "StackName": self.stack.external_name,
                    "TemplateStage": 'Original'
                }
            )
            return response['TemplateBody']
            # Sometimes boto returns a string, sometimes a dictionary
        except botocore.exceptions.ClientError as e:
            # AWS returns a ValidationError if the stack doesn't exist
            if e.response['Error']['Code'] == 'ValidationError':
                return None
            raise

    def fetch_remote_template_summary(self):
        return self._get_template_summary(StackName=self.stack.external_name)

    def fetch_local_template_summary(self):
        boto_call_parameter = self.stack.template.get_boto_call_parameter()
        return self._get_template_summary(**boto_call_parameter)

    def _get_template_summary(self, **kwargs) -> Optional[dict]:
        try:
            template_summary = self.connection_manager.call(
                service='cloudformation',
                command='get_template_summary',
                kwargs=kwargs
            )
            return template_summary
        except botocore.exceptions.ClientError as e:
            # AWS returns a ValidationError if the stack doesn't exist
            if e.response['Error']['Code'] == 'ValidationError':
                return None
            raise

    @add_stack_hooks
    def diff(self, stack_differ):
        """
        Returns a diff of Template and Remote Template
        using a specific diff library.

        :param stack_differ: The diff lib to use, default difflib.
        :type: sceptre.diffing.stack_differ.StackDiffer

        :returns: A StackDiff object.
        :rtype: sceptre.diffing.stack_differ.StackDiff
        """
        return stack_differ.diff(self)
>>>>>>> 9822736e
<|MERGE_RESOLUTION|>--- conflicted
+++ resolved
@@ -16,12 +16,6 @@
 from typing import Union, Optional
 
 import botocore
-<<<<<<< HEAD
-import json
-import yaml
-
-=======
->>>>>>> 9822736e
 from dateutil.tz import tzutc
 
 from sceptre.connection_manager import ConnectionManager
@@ -932,136 +926,6 @@
         else:  # pragma: no cover
             raise Exception("This else should not be reachable.")
 
-<<<<<<< HEAD
-    @add_stack_hooks
-    def stack_name(self, print_name):
-        """
-        Returns the Stack's stack name.
-
-        :param print_name: Also print the internal stack name.
-        :type print_name: bool
-        :returns: The Stack's stack name (external_name).
-        :rtype: str
-        """
-        return_value = self.stack.external_name
-
-        if print_name:
-            return_value = self.name + ": " + return_value
-
-        return return_value
-
-    @add_stack_hooks
-    def detect_stack_drift(self):
-        """
-        Detects stack drift for a running stack.
-
-        :returns: The stack drift.
-        :rtype: Tuple[str, Union[str, dict]]
-        """
-        response = self._detect_stack_drift()
-
-        detection_id = response["StackDriftDetectionId"]
-        status = self._wait_for_drift(detection_id)
-
-        if status == "DETECTION_COMPLETE":
-            response = self._describe_stack_resource_drifts()
-            return_value = (self.stack.external_name, response)
-        else:
-            return_value = (self.stack.external_name, status)
-
-        return return_value
-
-    def _wait_for_drift(self, detection_id):
-        """
-        Waits for drift detection to complete.
-
-        :param detection_id: The drift detection ID.
-        :type detection_id: str
-
-        :returns: The drift status.
-        :rtype: str
-        """
-        timeout = 300
-        elapsed = 0
-
-        while True:
-            if elapsed >= timeout:
-                return "TIMED_OUT"
-
-            self.logger.debug("%s - Waiting for drift detection", self.stack.name)
-            response = self._describe_stack_drift_detection_status(detection_id)
-
-            status = response["DetectionStatus"]
-            self._print_drift_status(response)
-
-            if status == "DETECTION_IN_PROGRESS":
-                time.sleep(10)
-                elapsed += 10
-            else:
-                return status
-
-    def _print_drift_status(self, response):
-        """
-        Print the drift status while waiting for
-        drift detection to complete.
-        """
-        keys = [
-            "StackDriftDetectionId",
-            "DetectionStatus",
-            "DetectionStatusReason",
-            "StackDriftStatus"
-        ]
-
-        for key in keys:
-            if key in response:
-                self.logger.debug(
-                    "%s - %s - %s",
-                    self.stack.name,
-                    key, response[key]
-                )
-
-    def _detect_stack_drift(self):
-        """
-        Run detect_stack_drift.
-        """
-        self.logger.debug("%s - Detecting Stack Drift", self.stack.name)
-
-        return self.connection_manager.call(
-            service="cloudformation",
-            command="detect_stack_drift",
-            kwargs={
-                "StackName": self.stack.external_name
-            }
-        )
-
-    def _describe_stack_drift_detection_status(self, detection_id):
-        """
-        Run describe_stack_drift_detection_status.
-        """
-        self.logger.debug("%s - Detecting Stack Drift Detection Status", self.stack.name)
-
-        return self.connection_manager.call(
-            service="cloudformation",
-            command="describe_stack_drift_detection_status",
-            kwargs={
-                "StackDriftDetectionId": detection_id
-            }
-        )
-
-    def _describe_stack_resource_drifts(self):
-        """
-        Detects stack resource_drifts for a running stack.
-        """
-        self.logger.debug("%s - Detecting Stack Drift", self.stack.name)
-
-        return self.connection_manager.call(
-            service="cloudformation",
-            command="describe_stack_resource_drifts",
-            kwargs={
-                "StackName": self.stack.external_name
-            }
-        )
-=======
     def fetch_remote_template(self) -> Optional[str]:
         """
         Returns the Template for the remote Stack
@@ -1132,5 +996,4 @@
         :returns: A StackDiff object.
         :rtype: sceptre.diffing.stack_differ.StackDiff
         """
-        return stack_differ.diff(self)
->>>>>>> 9822736e
+        return stack_differ.diff(self)