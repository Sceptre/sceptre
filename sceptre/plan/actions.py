# -*- coding: utf-8 -*-

"""
sceptre.plan.actions

This module implements the StackActions class which provides the functionality
available to a Stack.
"""

import json
import logging
import time
import typing
import urllib
import botocore

from datetime import datetime, timedelta
from dateutil.tz import tzutc
from os import path

from sceptre.connection_manager import ConnectionManager

from sceptre.exceptions import (
    CannotUpdateFailedStackError,
    ProtectedStackError,
    StackDoesNotExistError,
    UnknownStackChangeSetStatusError,
    UnknownStackStatusError,
)
from sceptre.helpers import extract_datetime_from_aws_response_headers
from sceptre.hooks import add_stack_hooks, add_stack_hooks_with_aliases
from sceptre.stack import Stack
from sceptre.stack_status import StackChangeSetStatus, StackStatus

from typing import Dict, Optional, Tuple, Union

if typing.TYPE_CHECKING:
    from sceptre.diffing.stack_differ import StackDiff, StackDiffer


class StackActions:
    """
    StackActions stores the operations a Stack can take, such as creating or
    deleting the Stack.

    :param stack: A Stack object
    :type stack: sceptre.stack.Stack
    """

    def __init__(self, stack: Stack):
        self.stack = stack
        self.name = self.stack.name
        self.logger = logging.getLogger(__name__)
        self.connection_manager = ConnectionManager(
            self.stack.region,
            self.stack.profile,
            self.stack.external_name,
            self.stack.sceptre_role,
            self.stack.sceptre_role_session_duration,
        )

    @add_stack_hooks
    def create(self):
        """
        Creates a Stack.

        :returns: The Stack's status.
        :rtype: sceptre.stack_status.StackStatus
        """
        self._protect_execution()
        self.logger.info("%s - Creating Stack", self.stack.name)
        create_stack_kwargs = {
            "StackName": self.stack.external_name,
            "Parameters": self._format_parameters(self.stack.parameters),
            "Capabilities": [
                "CAPABILITY_IAM",
                "CAPABILITY_NAMED_IAM",
                "CAPABILITY_AUTO_EXPAND",
            ],
            "NotificationARNs": self.stack.notifications,
            "Tags": [
                {"Key": str(k), "Value": str(v)} for k, v in self.stack.tags.items()
            ],
        }

        # can specify either DisableRollback or OnFailure , but not both
        if self.stack.disable_rollback:
            create_stack_kwargs.update({"DisableRollback": self.stack.disable_rollback})
        elif self.stack.on_failure:
            create_stack_kwargs.update({"OnFailure": self.stack.on_failure})

        create_stack_kwargs.update(self.stack.template.get_boto_call_parameter())
        create_stack_kwargs.update(self._get_role_arn())
        create_stack_kwargs.update(self._get_stack_timeout())

        try:
            response = self.connection_manager.call(
                service="cloudformation",
                command="create_stack",
                kwargs=create_stack_kwargs,
            )

            self.logger.debug(
                "%s - Create stack response: %s", self.stack.name, response
            )

            status = self._wait_for_completion(boto_response=response)
        except botocore.exceptions.ClientError as exp:
            if exp.response["Error"]["Code"] == "AlreadyExistsException":
                self.logger.info("%s - Stack already exists", self.stack.name)

                status = StackStatus.COMPLETE
            else:
                raise

        return status

    @add_stack_hooks
    def update(self):
        """
        Updates the Stack.

        :returns: The Stack's status.
        :rtype: sceptre.stack_status.StackStatus
        """
        self._protect_execution()
        self.logger.info("%s - Updating Stack", self.stack.name)
        try:
            update_stack_kwargs = {
                "StackName": self.stack.external_name,
                "Parameters": self._format_parameters(self.stack.parameters),
                "Capabilities": [
                    "CAPABILITY_IAM",
                    "CAPABILITY_NAMED_IAM",
                    "CAPABILITY_AUTO_EXPAND",
                ],
                "NotificationARNs": self.stack.notifications,
                "Tags": [
                    {"Key": str(k), "Value": str(v)} for k, v in self.stack.tags.items()
                ],
            }
            update_stack_kwargs.update(self.stack.template.get_boto_call_parameter())
            update_stack_kwargs.update(self._get_role_arn())
            response = self.connection_manager.call(
                service="cloudformation",
                command="update_stack",
                kwargs=update_stack_kwargs,
            )
            status = self._wait_for_completion(
                self.stack.stack_timeout, boto_response=response
            )
            self.logger.debug(
                "%s - Update Stack response: %s", self.stack.name, response
            )

            # Cancel update after timeout
            if status == StackStatus.IN_PROGRESS:
                status = self.cancel_stack_update()

            return status
        except botocore.exceptions.ClientError as exp:
            error_message = exp.response["Error"]["Message"]
            if error_message == "No updates are to be performed.":
                self.logger.info("%s - No updates to perform.", self.stack.name)
                return StackStatus.COMPLETE
            else:
                raise

    def cancel_stack_update(self):
        """
        Cancels a Stack update.

        :returns: The cancelled Stack status.
        :rtype: sceptre.stack_status.StackStatus
        """
        self.logger.warning(
            "%s - Update Stack time exceeded the specified timeout", self.stack.name
        )
        response = self.connection_manager.call(
            service="cloudformation",
            command="cancel_update_stack",
            kwargs={"StackName": self.stack.external_name},
        )
        self.logger.debug(
            "%s - Cancel update Stack response: %s", self.stack.name, response
        )
        return self._wait_for_completion(boto_response=response)

    @add_stack_hooks
    def launch(self) -> StackStatus:
        """
        Launches the Stack.

        If the Stack status is create_failed or rollback_complete, the
        Stack is deleted. Launch then tries to create or update the Stack,
        depending if it already exists. If there are no updates to be
        performed, launch exits gracefully.

        :returns: The Stack's status.
        """
        self._protect_execution()
        self.logger.info(f"{self.stack.name} - Launching Stack")

        try:
            existing_status = self._get_status()
        except StackDoesNotExistError:
            existing_status = "PENDING"

        self.logger.info(
            "%s - Stack is in the %s state", self.stack.name, existing_status
        )

        if existing_status == "PENDING":
            status = self.create()
        elif existing_status in ["CREATE_FAILED", "ROLLBACK_COMPLETE"]:
            self.delete()
            status = self.create()
        elif existing_status.endswith("COMPLETE"):
            status = self.update()
        elif existing_status.endswith("IN_PROGRESS"):
            self.logger.info(
                "%s - Stack action is already in progress state and cannot "
                "be updated",
                self.stack.name,
            )
            status = StackStatus.IN_PROGRESS
        elif existing_status.endswith("FAILED"):
            raise CannotUpdateFailedStackError(
                "'{0}' is in a the state '{1}' and cannot be updated".format(
                    self.stack.name, existing_status
                )
            )
        else:
            raise UnknownStackStatusError("{0} is unknown".format(existing_status))
        return status

    @add_stack_hooks
    def delete(self):
        """
        Deletes the Stack.

        :returns: The Stack's status.
        :rtype: sceptre.stack_status.StackStatus
        """
        self._protect_execution()

        self.logger.info("%s - Deleting stack", self.stack.name)
        try:
            status = self._get_status()
        except StackDoesNotExistError:
            self.logger.info("%s - Does not exist.", self.stack.name)
            status = StackStatus.COMPLETE
            return status

        delete_stack_kwargs = {"StackName": self.stack.external_name}
        delete_stack_kwargs.update(self._get_role_arn())
        response = self.connection_manager.call(
            service="cloudformation", command="delete_stack", kwargs=delete_stack_kwargs
        )

        try:
            status = self._wait_for_completion(boto_response=response)
        except StackDoesNotExistError:
            status = StackStatus.COMPLETE
        except botocore.exceptions.ClientError as error:
            if error.response["Error"]["Message"].endswith("does not exist"):
                status = StackStatus.COMPLETE
            else:
                raise
        self.logger.info("%s - delete %s", self.stack.name, status)
        return status

    def lock(self):
        """
        Locks the Stack by applying a deny-all updates Stack Policy.
        """
        policy_path = path.join(
            # need to get to the base install path. __file__ will take us into
            # sceptre/actions so need to walk up the path.
            path.abspath(path.join(__file__, "..", "..")),
            "stack_policies/lock.json",
        )
        self.set_policy(policy_path)
        self.logger.info("%s - Successfully locked Stack", self.stack.name)

    def unlock(self):
        """
        Unlocks the Stack by applying an allow-all updates Stack Policy.
        """
        policy_path = path.join(
            # need to get to the base install path. __file__ will take us into
            # sceptre/actions so need to walk up the path.
            path.abspath(path.join(__file__, "..", "..")),
            "stack_policies/unlock.json",
        )
        self.set_policy(policy_path)
        self.logger.info("%s - Successfully unlocked Stack", self.stack.name)

    def describe(self):
        """
        Returns the a description of the Stack.

        :returns: A Stack description.
        :rtype: dict
        """
        try:
            return self.connection_manager.call(
                service="cloudformation",
                command="describe_stacks",
                kwargs={"StackName": self.stack.external_name},
            )
        except botocore.exceptions.ClientError as e:
            if e.response["Error"]["Message"].endswith("does not exist"):
                return
            raise

    def describe_events(self):
        """
        Returns the CloudFormation events for a Stack.

        :returns: CloudFormation events for a Stack.
        :rtype: dict
        """
        return self.connection_manager.call(
            service="cloudformation",
            command="describe_stack_events",
            kwargs={"StackName": self.stack.external_name},
        )

    def describe_resources(self):
        """
        Returns the logical and physical resource IDs of the Stack's resources.

        :returns: Information about the Stack's resources.
        :rtype: dict
        """
        self.logger.debug("%s - Describing stack resources", self.stack.name)
        try:
            response = self.connection_manager.call(
                service="cloudformation",
                command="describe_stack_resources",
                kwargs={"StackName": self.stack.external_name},
            )
        except botocore.exceptions.ClientError as e:
            if e.response["Error"]["Message"].endswith("does not exist"):
                return {self.stack.name: []}
            raise

        self.logger.debug(
            "%s - Describe Stack resource response: %s", self.stack.name, response
        )

        desired_properties = ["LogicalResourceId", "PhysicalResourceId"]

        formatted_response = {
            self.stack.name: [
                {k: v for k, v in item.items() if k in desired_properties}
                for item in response["StackResources"]
            ]
        }
        return formatted_response

    def describe_outputs(self):
        """
        Returns the Stack's outputs.

        :returns: The Stack's outputs.
        :rtype: list
        """
        self.logger.debug("%s - Describing stack outputs", self.stack.name)

        try:
            response = self._describe()
        except botocore.exceptions.ClientError:
            return []

        return {self.stack.name: response["Stacks"][0].get("Outputs", [])}

    def continue_update_rollback(self):
        """
        Rolls back a Stack in the UPDATE_ROLLBACK_FAILED state to
        UPDATE_ROLLBACK_COMPLETE.
        """
        self.logger.debug("%s - Continuing update rollback", self.stack.name)
        continue_update_rollback_kwargs = {"StackName": self.stack.external_name}
        continue_update_rollback_kwargs.update(self._get_role_arn())
        self.connection_manager.call(
            service="cloudformation",
            command="continue_update_rollback",
            kwargs=continue_update_rollback_kwargs,
        )
        self.logger.info(
            "%s - Successfully initiated continuation of update rollback",
            self.stack.name,
        )

    def set_policy(self, policy_path):
        """
        Applies a Stack Policy.

        :param policy_path: The relative path of JSON file containing\
                the AWS Policy to apply.
        :type policy_path: str
        """
        with open(policy_path) as f:
            policy = f.read()

        self.logger.debug("%s - Setting Stack policy: \n%s", self.stack.name, policy)

        self.connection_manager.call(
            service="cloudformation",
            command="set_stack_policy",
            kwargs={"StackName": self.stack.external_name, "StackPolicyBody": policy},
        )
        self.logger.info("%s - Successfully set Stack Policy", self.stack.name)

    def get_policy(self):
        """
        Returns a Stack's Policy.

        :returns: The Stack's Stack Policy.
        :rtype: str
        """
        self.logger.debug("%s - Getting Stack Policy", self.stack.name)
        response = self.connection_manager.call(
            service="cloudformation",
            command="get_stack_policy",
            kwargs={"StackName": self.stack.external_name},
        )
        json_formatting = json.loads(
            response.get("StackPolicyBody", json.dumps("No Policy Information"))
        )
        return {self.stack.name: json_formatting}

    @add_stack_hooks
    def create_change_set(self, change_set_name):
        """
        Creates a Change Set with the name ``change_set_name``.

        :param change_set_name: The name of the Change Set.
        :type change_set_name: str
        """
        create_change_set_kwargs = {
            "StackName": self.stack.external_name,
            "Parameters": self._format_parameters(self.stack.parameters),
            "Capabilities": [
                "CAPABILITY_IAM",
                "CAPABILITY_NAMED_IAM",
                "CAPABILITY_AUTO_EXPAND",
            ],
            "ChangeSetName": change_set_name,
            "NotificationARNs": self.stack.notifications,
            "Tags": [
                {"Key": str(k), "Value": str(v)} for k, v in self.stack.tags.items()
            ],
        }
        create_change_set_kwargs.update(self.stack.template.get_boto_call_parameter())
        create_change_set_kwargs.update(self._get_role_arn())
        self.logger.debug(
            "%s - Creating Change Set '%s'", self.stack.name, change_set_name
        )
        self.connection_manager.call(
            service="cloudformation",
            command="create_change_set",
            kwargs=create_change_set_kwargs,
        )
        # After the call successfully completes, AWS CloudFormation
        # starts creating the Change Set.
        self.logger.info(
            "%s - Successfully initiated creation of Change Set '%s'",
            self.stack.name,
            change_set_name,
        )

    def delete_change_set(self, change_set_name):
        """
        Deletes the Change Set ``change_set_name``.

        :param change_set_name: The name of the Change Set.
        :type change_set_name: str
        """
        self.logger.debug(
            "%s - Deleting Change Set '%s'", self.stack.name, change_set_name
        )
        self.connection_manager.call(
            service="cloudformation",
            command="delete_change_set",
            kwargs={
                "ChangeSetName": change_set_name,
                "StackName": self.stack.external_name,
            },
        )
        # If the call successfully completes, AWS CloudFormation
        # successfully deleted the Change Set.
        self.logger.info(
            "%s - Successfully deleted Change Set '%s'",
            self.stack.name,
            change_set_name,
        )

    def describe_change_set(self, change_set_name):
        """
        Describes the Change Set ``change_set_name``.

        :param change_set_name: The name of the Change Set.
        :type change_set_name: str
        :returns: The description of the Change Set.
        :rtype: dict
        """
        self.logger.debug(
            "%s - Describing Change Set '%s'", self.stack.name, change_set_name
        )
        return self.connection_manager.call(
            service="cloudformation",
            command="describe_change_set",
            kwargs={
                "ChangeSetName": change_set_name,
                "StackName": self.stack.external_name,
            },
        )

    def execute_change_set(self, change_set_name):
        """
        Executes the Change Set ``change_set_name``.

        :param change_set_name: The name of the Change Set.
        :type change_set_name: str
        :returns: The Stack status
        :rtype: str
        """
        self._protect_execution()
        change_set = self.describe_change_set(change_set_name)
        status = change_set.get("Status")
        reason = change_set.get("StatusReason")
        if status == "FAILED" and self.change_set_creation_failed_due_to_no_changes(
            reason
        ):
            self.logger.info(
                "Skipping ChangeSet on Stack: {} - there are no changes".format(
                    change_set.get("StackName")
                )
            )
            return 0

        self.logger.debug(
            "%s - Executing Change Set '%s'", self.stack.name, change_set_name
        )
        response = self.connection_manager.call(
            service="cloudformation",
            command="execute_change_set",
            kwargs={
                "ChangeSetName": change_set_name,
                "StackName": self.stack.external_name,
            },
        )
        status = self._wait_for_completion(boto_response=response)
        return status

    def change_set_creation_failed_due_to_no_changes(self, reason: str) -> bool:
        """Indicates the change set failed when it was created because there were actually
        no changes introduced from the change set.

        :param reason: The reason reported by CloudFormation for the Change Set failure
        """
        reason = reason.lower()
        no_change_substrings = (
            "submitted information didn't contain changes",
            "no updates are to be performed",  # The reason returned for SAM templates
        )

        for substring in no_change_substrings:
            if substring in reason:
                return True
        return False

    def list_change_sets(self, url=False):
        """
        Lists the Stack's Change Sets.

        :param url: Write out a console URL instead.
        :type url: bool

        :returns: The Stack's Change Sets.
        :rtype: dict or list
        """
        response = self._list_change_sets()
        summaries = response.get("Summaries", [])

        if url:
            summaries = self._convert_to_url(summaries)

        return {self.stack.name: summaries}

    def _list_change_sets(self):
        self.logger.debug("%s - Listing change sets", self.stack.name)
        try:
            return self.connection_manager.call(
                service="cloudformation",
                command="list_change_sets",
                kwargs={"StackName": self.stack.external_name},
            )
        except botocore.exceptions.ClientError:
            return []

    def _convert_to_url(self, summaries):
        """
        Convert the list_change_sets response from
        CloudFormation to a URL in the AWS Console.
        """
        new_summaries = []

        for summary in summaries:
            stack_id = summary["StackId"]
            change_set_id = summary["ChangeSetId"]

            region = self.stack.region
            encoded = urllib.parse.urlencode(
                {"stackId": stack_id, "changeSetId": change_set_id}
            )

            new_summaries.append(
                f"https://{region}.console.aws.amazon.com/cloudformation/home?"
                f"region={region}#/stacks/changesets/changes?{encoded}"
            )

        return new_summaries

    def generate(self):
        """
        Returns the Template for the Stack. An alias for
        dump_template for historical reasons.
        """
        return self.dump_template()

    @add_stack_hooks
    def validate(self):
        """
        Validates the Stack's CloudFormation Template.

        Raises an error if the Template is invalid.

        :returns: Validation information about the Template.
        :rtype: dict
        :raises: botocore.exceptions.ClientError
        """
        self.logger.debug("%s - Validating Template", self.stack.name)
        response = self.connection_manager.call(
            service="cloudformation",
            command="validate_template",
            kwargs=self.stack.template.get_boto_call_parameter(),
        )
        self.logger.debug(
            "%s - Validate Template response: %s", self.stack.name, response
        )
        return response

    def estimate_cost(self):
        """
        Estimates a Stack's cost.

        :returns: An estimate of the Stack's cost.
        :rtype: dict
        :raises: botocore.exceptions.ClientError
        """
        self.logger.debug("%s - Estimating template cost", self.stack.name)

        parameters = [
            {"ParameterKey": key, "ParameterValue": value}
            for key, value in self.stack.parameters.items()
        ]

        kwargs = self.stack.template.get_boto_call_parameter()
        kwargs.update({"Parameters": parameters})

        response = self.connection_manager.call(
            service="cloudformation", command="estimate_template_cost", kwargs=kwargs
        )
        self.logger.debug(
            "%s - Estimate Stack cost response: %s", self.stack.name, response
        )
        return response

    def get_status(self):
        """
        Returns the Stack's status.

        :returns: The Stack's status.
        :rtype: sceptre.stack_status.StackStatus
        """
        try:
            return self._get_status()
        except StackDoesNotExistError:
            return "PENDING"

    def _format_parameters(self, parameters):
        """
        Converts CloudFormation parameters to the format used by Boto3.

        :param parameters: A dictionary of parameters.
        :type parameters: dict
        :returns: A list of the formatted parameters.
        :rtype: list
        """
        formatted_parameters = []
        for name, value in parameters.items():
            if value is None:
                continue
            if isinstance(value, list):
                value = ",".join(value)
            formatted_parameters.append({"ParameterKey": name, "ParameterValue": value})

        return formatted_parameters

    def _get_role_arn(self):
        """
        Returns the Role ARN assumed by CloudFormation when building a Stack.

        Returns an empty dict if no Role is to be assumed.

        :returns: The a Role ARN
        :rtype: dict
        """
        if self.stack.cloudformation_service_role:
            return {"RoleARN": self.stack.cloudformation_service_role}
        else:
            return {}

    def _get_stack_timeout(self):
        """
        Return the timeout before considering the Stack to be failing.

        Returns an empty dict if no timeout is set.
        :returns: the creation/update timeout
        :rtype: dict
        """
        if self.stack.stack_timeout:
            return {"TimeoutInMinutes": self.stack.stack_timeout}
        else:
            return {}

    def _protect_execution(self):
        """
        Raises a ProtectedStackError if protect == True.

        :raises: sceptre.exceptions.ProtectedStackError
        """
        if self.stack.protected:
            raise ProtectedStackError(
                "Cannot perform action on '{0}': Stack protection is "
                "currently enabled".format(self.stack.name)
            )

    def _wait_for_completion(
        self, timeout=0, boto_response: Optional[dict] = None
    ) -> StackStatus:
        """
        Waits for a Stack operation to finish. Prints CloudFormation events
        while it waits.

        :param timeout: Timeout before returning, in minutes.
        :param boto_response: Response from the boto call which initiated the stack change.

        :returns: The final Stack status.
        """
        timeout = 60 * timeout

        def timed_out(elapsed):
            return elapsed >= timeout if timeout else False

        status = StackStatus.IN_PROGRESS

        most_recent_event_datetime = extract_datetime_from_aws_response_headers(
            boto_response
        ) or (datetime.now(tzutc()) - timedelta(seconds=3))

        elapsed = 0
        while status == StackStatus.IN_PROGRESS and not timed_out(elapsed):
            status = self._get_simplified_status(self._get_status())
            most_recent_event_datetime = self._log_new_events(
                most_recent_event_datetime
            )
            time.sleep(4)
            elapsed += 4

        return status

    def _describe(self):
        return self.connection_manager.call(
            service="cloudformation",
            command="describe_stacks",
            kwargs={"StackName": self.stack.external_name},
        )

    def _get_status(self):
        try:
            status = self._describe()["Stacks"][0]["StackStatus"]
        except botocore.exceptions.ClientError as exp:
            if exp.response["Error"]["Message"].endswith("does not exist"):
                raise StackDoesNotExistError(exp.response["Error"]["Message"])
            else:
                raise exp
        return status

    @staticmethod
    def _get_simplified_status(status):
        """
        Returns the simplified Stack Status.

        The simplified Stack status is represented by the struct
        ``sceptre.StackStatus()`` and can take one of the following options:

        * complete
        * in_progress
        * failed

        :param status: The CloudFormation Stack status to simplify.
        :type status: str
        :returns: The Stack's simplified status
        :rtype: sceptre.stack_status.StackStatus
        """
        if status.endswith("ROLLBACK_COMPLETE"):
            return StackStatus.FAILED
        elif status.endswith("_COMPLETE"):
            return StackStatus.COMPLETE
        elif status.endswith("_IN_PROGRESS"):
            return StackStatus.IN_PROGRESS
        elif status.endswith("_FAILED"):
            return StackStatus.FAILED
        else:
            raise UnknownStackStatusError("{0} is unknown".format(status))

    def _log_new_events(self, after_datetime: datetime) -> datetime:
        """
        Log the latest Stack events while the Stack is being built.

        :param after_datetime: Only events after this datetime will be logged.
        :returns: The datetime of the last logged event or after_datetime if no events were logged.
        """
        events = self.describe_events()["StackEvents"]
        events.reverse()
        new_events = [event for event in events if event["Timestamp"] > after_datetime]
        for event in new_events:
            stack_event_status = [
                self.stack.name,
                event["LogicalResourceId"],
                event["ResourceType"],
                event["ResourceStatus"],
                event.get("ResourceStatusReason", ""),
            ]
            if "HookStatus" in event:
                stack_event_status.extend(
                    [
                        event["HookType"],
                        event["HookStatus"],
                        event.get("HookStatusReason", ""),
                        event["HookFailureMode"],
                    ]
                )
            self.logger.info(" ".join(stack_event_status))
            after_datetime = event["Timestamp"]
        return after_datetime

    def wait_for_cs_completion(self, change_set_name):
        """
        Waits while the Stack Change Set status is "pending".

        :param change_set_name: The name of the Change Set.
        :type change_set_name: str
        :returns: The Change Set's status.
        :rtype: sceptre.stack_status.StackChangeSetStatus
        """
        while True:
            status = self._get_cs_status(change_set_name)
            if status != StackChangeSetStatus.PENDING:
                break
            time.sleep(2)

        return status

    def _get_cs_status(self, change_set_name):
        """
        Returns the status of a Change Set.

        :param change_set_name: The name of the Change Set.
        :type change_set_name: str
        :returns: The Change Set's status.
        :rtype: sceptre.stack_status.StackChangeSetStatus
        """
        cs_description = self.describe_change_set(change_set_name)

        cs_status = cs_description["Status"]
        cs_reason = cs_description.get("StatusReason")
        cs_exec_status = cs_description["ExecutionStatus"]
        possible_statuses = [
            "CREATE_PENDING",
            "CREATE_IN_PROGRESS",
            "CREATE_COMPLETE",
            "DELETE_COMPLETE",
            "FAILED",
        ]
        possible_execution_statuses = [
            "UNAVAILABLE",
            "AVAILABLE",
            "EXECUTE_IN_PROGRESS",
            "EXECUTE_COMPLETE",
            "EXECUTE_FAILED",
            "OBSOLETE",
        ]

        if cs_status not in possible_statuses:
            raise UnknownStackChangeSetStatusError(
                "Status {0} is unknown".format(cs_status)
            )
        if cs_exec_status not in possible_execution_statuses:
            raise UnknownStackChangeSetStatusError(
                "ExecutionStatus {0} is unknown".format(cs_status)
            )

        if cs_status == "CREATE_COMPLETE" and cs_exec_status == "AVAILABLE":
            return StackChangeSetStatus.READY
        elif cs_status in [
            "CREATE_PENDING",
            "CREATE_IN_PROGRESS",
            "CREATE_COMPLETE",
        ] and cs_exec_status in ["UNAVAILABLE", "AVAILABLE"]:
            return StackChangeSetStatus.PENDING
<<<<<<< HEAD
        elif (
                cs_status == "FAILED" and
                cs_reason is not None and
                self.change_set_creation_failed_due_to_no_changes(cs_reason)
        ):
            return StackChangeSetStatus.NO_CHANGES
        elif (
                cs_status in ["DELETE_COMPLETE", "FAILED"] or
                cs_exec_status in [
                    "EXECUTE_IN_PROGRESS", "EXECUTE_COMPLETE",
                    "EXECUTE_FAILED", "OBSOLETE"
                ]
        ):
=======
        elif cs_status in ["DELETE_COMPLETE", "FAILED"] or cs_exec_status in [
            "EXECUTE_IN_PROGRESS",
            "EXECUTE_COMPLETE",
            "EXECUTE_FAILED",
            "OBSOLETE",
        ]:
>>>>>>> 20801f8a
            return StackChangeSetStatus.DEFUNCT
        else:  # pragma: no cover
            raise Exception("This else should not be reachable.")

    def fetch_remote_template(self) -> Optional[str]:
        """
        Returns the Template for the remote Stack

        :returns: the template body.
        """
        self.logger.debug(f"{self.stack.name} - Fetching remote template")

        original_template = self._fetch_original_template_stage()

        if isinstance(original_template, dict):
            # While not documented behavior, boto3 will attempt to deserialize the TemplateBody
            # with json.loads and return the template as a dict if it is successful; otherwise (such
            # as in when the template is in yaml, it will return the string. Therefore, we need to
            # dump the template to json if we get a dict.
            original_template = json.dumps(original_template, indent=4)

        return original_template

    def _fetch_original_template_stage(self) -> Optional[Union[str, dict]]:
        try:
            response = self.connection_manager.call(
                service="cloudformation",
                command="get_template",
                kwargs={
                    "StackName": self.stack.external_name,
                    "TemplateStage": "Original",
                },
            )
            return response["TemplateBody"]
            # Sometimes boto returns a string, sometimes a dictionary
        except botocore.exceptions.ClientError as e:
            # AWS returns a ValidationError if the stack doesn't exist
            if e.response["Error"]["Code"] == "ValidationError":
                return None
            raise

    def fetch_remote_template_summary(self):
        return self._get_template_summary(StackName=self.stack.external_name)

    def fetch_local_template_summary(self):
        boto_call_parameter = self.stack.template.get_boto_call_parameter()
        return self._get_template_summary(**boto_call_parameter)

    def _get_template_summary(self, **kwargs) -> Optional[dict]:
        try:
            template_summary = self.connection_manager.call(
                service="cloudformation", command="get_template_summary", kwargs=kwargs
            )
            return template_summary
        except botocore.exceptions.ClientError as e:
            error_response = e.response["Error"]
            if (
                error_response["Code"] == "ValidationError"
                and "does not exist" in error_response["Message"]
            ):
                return None
            raise

    @add_stack_hooks
    def diff(self, stack_differ: "StackDiffer") -> "StackDiff":
        """
        Returns a diff of local and deployed template and stack configuration using a specific diff
        library.

        :param stack_differ: The differ to use
        :returns: A StackDiff object with the full, computed diff
        """
        return stack_differ.diff(self)

    @add_stack_hooks
    def drift_detect(self) -> Dict[str, str]:
        """
        Show stack drift for a running stack.

        :returns: The stack drift detection status.
            If the stack does not exist, we return a detection and
            stack drift status of STACK_DOES_NOT_EXIST.
            If drift detection times out after 5 minutes, we return
            TIMED_OUT.
        """
        try:
            self._get_status()
        except StackDoesNotExistError:
            self.logger.info(f"{self.stack.name} - Does not exist.")
            return {
                "DetectionStatus": "STACK_DOES_NOT_EXIST",
                "StackDriftStatus": "STACK_DOES_NOT_EXIST",
            }

        response = self._detect_stack_drift()
        detection_id = response["StackDriftDetectionId"]

        try:
            response = self._wait_for_drift_status(detection_id)
        except TimeoutError as exc:
            self.logger.info(f"{self.stack.name} - {exc}")
            response = {"DetectionStatus": "TIMED_OUT", "StackDriftStatus": "TIMED_OUT"}

        return response

    @add_stack_hooks
    def drift_show(self, drifted: bool = False) -> Tuple[str, dict]:
        """
        Detect drift status on stacks.

        :param drifted: Filter out IN_SYNC resources.
        :returns: The detection status and resource drifts.
        """
        response = self.drift_detect()
        detection_status = response["DetectionStatus"]

        if detection_status in ["DETECTION_COMPLETE", "DETECTION_FAILED"]:
            response = self._describe_stack_resource_drifts()
        elif detection_status in ["TIMED_OUT", "STACK_DOES_NOT_EXIST"]:
            response = {"StackResourceDriftStatus": detection_status}
        else:
            raise Exception("Not expected to be reachable")

        response = self._filter_drifts(response, drifted)
        return (detection_status, response)

    def _wait_for_drift_status(self, detection_id: str) -> dict:
        """
        Waits for drift detection to complete.

        :param detection_id: The drift detection ID.
        :returns: The response from describe_stack_drift_detection_status.
        """
        timeout = 300
        sleep_interval = 10
        elapsed = 0

        while True:
            if elapsed >= timeout:
                raise TimeoutError(f"Timed out after {elapsed} seconds")

            self.logger.info(f"{self.stack.name} - Waiting for drift detection")
            response = self._describe_stack_drift_detection_status(detection_id)
            detection_status = response["DetectionStatus"]

            self._log_drift_status(response)

            if detection_status == "DETECTION_IN_PROGRESS":
                time.sleep(sleep_interval)
                elapsed += sleep_interval
            else:
                return response

    def _log_drift_status(self, response: dict) -> None:
        """
        Log the drift status while waiting for
        drift detection to complete.
        """
        keys = [
            "StackDriftDetectionId",
            "DetectionStatus",
            "DetectionStatusReason",
            "StackDriftStatus",
        ]

        for key in keys:
            if key in response:
                self.logger.debug(f"{self.stack.name} - {key} - {response[key]}")

    def _detect_stack_drift(self) -> dict:
        """
        Run detect_stack_drift.
        """
        self.logger.info(f"{self.stack.name} - Detecting Stack Drift")

        return self.connection_manager.call(
            service="cloudformation",
            command="detect_stack_drift",
            kwargs={"StackName": self.stack.external_name},
        )

    def _describe_stack_drift_detection_status(self, detection_id: str) -> dict:
        """
        Run describe_stack_drift_detection_status.
        """
        self.logger.info(f"{self.stack.name} - Describing Stack Drift Detection Status")

        return self.connection_manager.call(
            service="cloudformation",
            command="describe_stack_drift_detection_status",
            kwargs={"StackDriftDetectionId": detection_id},
        )

    def _describe_stack_resource_drifts(self) -> dict:
        """
        Detects stack resource_drifts for a running stack.
        """
        self.logger.info(f"{self.stack.name} - Describing Stack Resource Drifts")

        return self.connection_manager.call(
            service="cloudformation",
            command="describe_stack_resource_drifts",
            kwargs={"StackName": self.stack.external_name},
        )

    def _filter_drifts(self, response: dict, drifted: bool) -> dict:
        """
        The filtered response after filtering out StackResourceDriftStatus.
        :param drifted: Filter out IN_SYNC resources from CLI --drifted.
        """
        if "StackResourceDrifts" not in response:
            return response

        result = {"StackResourceDrifts": []}
        include_all_drift_statuses = not drifted

        for drift in response["StackResourceDrifts"]:
            is_drifted = drift["StackResourceDriftStatus"] != "IN_SYNC"
            if include_all_drift_statuses or is_drifted:
                result["StackResourceDrifts"].append(drift)

        return result

    @add_stack_hooks
    def dump_config(self):
        """
        Dump the config for a stack.
        """
        return self.stack.config

    @add_stack_hooks_with_aliases([generate.__name__])
    def dump_template(self):
        """
        Dump the template for the Stack. An alias for generate
        for historical reasons.
        """
        return self.stack.template.body<|MERGE_RESOLUTION|>--- conflicted
+++ resolved
@@ -924,7 +924,6 @@
             "CREATE_COMPLETE",
         ] and cs_exec_status in ["UNAVAILABLE", "AVAILABLE"]:
             return StackChangeSetStatus.PENDING
-<<<<<<< HEAD
         elif (
                 cs_status == "FAILED" and
                 cs_reason is not None and
@@ -938,14 +937,6 @@
                     "EXECUTE_FAILED", "OBSOLETE"
                 ]
         ):
-=======
-        elif cs_status in ["DELETE_COMPLETE", "FAILED"] or cs_exec_status in [
-            "EXECUTE_IN_PROGRESS",
-            "EXECUTE_COMPLETE",
-            "EXECUTE_FAILED",
-            "OBSOLETE",
-        ]:
->>>>>>> 20801f8a
             return StackChangeSetStatus.DEFUNCT
         else:  # pragma: no cover
             raise Exception("This else should not be reachable.")
