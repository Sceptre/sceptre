# -*- coding: utf-8 -*-

"""
sceptre.plan.actions

This module implements the StackActions class which provides the functionality
available to a Stack.
"""

import json
import logging
import time
import urllib
from datetime import datetime, timedelta
from os import path
from typing import Union, Optional, Tuple, Dict

import botocore
from dateutil.tz import tzutc

from sceptre.connection_manager import ConnectionManager
from sceptre.exceptions import (
    CannotUpdateFailedStackError,
    ProtectedStackError,
    StackDoesNotExistError,
    UnknownStackChangeSetStatusError,
    UnknownStackStatusError
)
from sceptre.hooks import add_stack_hooks
<<<<<<< HEAD
from sceptre.stack import LaunchAction, Stack
from sceptre.stack_status import StackChangeSetStatus, StackStatus
=======
from sceptre.stack_status import StackChangeSetStatus
from sceptre.stack_status import StackStatus
from sceptre.config.reader import ConfigReader
from sceptre.helpers import normalise_path
>>>>>>> 880fba9b


class StackActions(object):
    """
    StackActions stores the operations a Stack can take, such as creating or
    deleting the Stack.

    :param stack: A Stack object
    :type stack: sceptre.stack.Stack
    """

    def __init__(self, stack: Stack):
        self.stack = stack
        self.name = self.stack.name
        self.logger = logging.getLogger(__name__)
        self.connection_manager = ConnectionManager(
            self.stack.region, self.stack.profile,
            self.stack.external_name, self.stack.iam_role,
            self.stack.iam_role_session_duration
        )

    @add_stack_hooks
    def create(self):
        """
        Creates a Stack.

        :returns: The Stack's status.
        :rtype: sceptre.stack_status.StackStatus
        """
        self._protect_execution()
        self.logger.info("%s - Creating Stack", self.stack.name)
        create_stack_kwargs = {
            "StackName": self.stack.external_name,
            "Parameters": self._format_parameters(self.stack.parameters),
            "Capabilities": ['CAPABILITY_IAM', 'CAPABILITY_NAMED_IAM', 'CAPABILITY_AUTO_EXPAND'],
            "NotificationARNs": self.stack.notifications,
            "Tags": [
                {"Key": str(k), "Value": str(v)}
                for k, v in self.stack.tags.items()
            ]
        }

        if self.stack.on_failure:
            create_stack_kwargs.update({"OnFailure": self.stack.on_failure})
        create_stack_kwargs.update(
            self.stack.template.get_boto_call_parameter())
        create_stack_kwargs.update(self._get_role_arn())
        create_stack_kwargs.update(self._get_stack_timeout())

        try:
            response = self.connection_manager.call(
                service="cloudformation",
                command="create_stack",
                kwargs=create_stack_kwargs
            )

            self.logger.debug(
                "%s - Create stack response: %s", self.stack.name, response
            )

            status = self._wait_for_completion()
        except botocore.exceptions.ClientError as exp:
            if exp.response["Error"]["Code"] == "AlreadyExistsException":
                self.logger.info(
                    "%s - Stack already exists", self.stack.name
                )

                status = StackStatus.COMPLETE
            else:
                raise

        return status

    @add_stack_hooks
    def update(self):
        """
        Updates the Stack.

        :returns: The Stack's status.
        :rtype: sceptre.stack_status.StackStatus
        """
        self._protect_execution()
        self.logger.info("%s - Updating Stack", self.stack.name)
        try:
            update_stack_kwargs = {
                "StackName": self.stack.external_name,
                "Parameters": self._format_parameters(self.stack.parameters),
                "Capabilities": [
                    'CAPABILITY_IAM',
                    'CAPABILITY_NAMED_IAM',
                    'CAPABILITY_AUTO_EXPAND'
                ],
                "NotificationARNs": self.stack.notifications,
                "Tags": [
                    {"Key": str(k), "Value": str(v)}
                    for k, v in self.stack.tags.items()
                ]
            }
            update_stack_kwargs.update(
                self.stack.template.get_boto_call_parameter())
            update_stack_kwargs.update(self._get_role_arn())
            response = self.connection_manager.call(
                service="cloudformation",
                command="update_stack",
                kwargs=update_stack_kwargs
            )
            status = self._wait_for_completion(self.stack.stack_timeout)
            self.logger.debug(
                "%s - Update Stack response: %s", self.stack.name, response
            )

            # Cancel update after timeout
            if status == StackStatus.IN_PROGRESS:
                status = self.cancel_stack_update()

            return status
        except botocore.exceptions.ClientError as exp:
            error_message = exp.response["Error"]["Message"]
            if error_message == "No updates are to be performed.":
                self.logger.info(
                    "%s - No updates to perform.", self.stack.name
                )
                return StackStatus.COMPLETE
            else:
                raise

    def cancel_stack_update(self):
        """
        Cancels a Stack update.

        :returns: The cancelled Stack status.
        :rtype: sceptre.stack_status.StackStatus
        """
        self.logger.warning(
            "%s - Update Stack time exceeded the specified timeout",
            self.stack.name
        )
        response = self.connection_manager.call(
            service="cloudformation",
            command="cancel_update_stack",
            kwargs={"StackName": self.stack.external_name}
        )
        self.logger.debug(
            "%s - Cancel update Stack response: %s", self.stack.name, response
        )
        return self._wait_for_completion()

    @add_stack_hooks
    def launch(self) -> StackStatus:
        """
        Launches the Stack.

        If the Stack status is create_failed or rollback_complete, the
        Stack is deleted. Launch then tries to create or update the Stack,
        depending if it already exists. If there are no updates to be
        performed, launch exits gracefully.

        :returns: The Stack's status.
        """
        self._protect_execution()

        if self.stack.launch_action == LaunchAction.exclude:
            self.logger.info(f'{self.stack.name} is excluded - Deleting Stack (if it exists)')
            return self.delete()

        self.logger.info("f{self.stack.name} - Launching Stack")

        try:
            existing_status = self._get_status()
        except StackDoesNotExistError:
            existing_status = "PENDING"

        self.logger.info(
            "%s - Stack is in the %s state", self.stack.name, existing_status
        )

        if existing_status == "PENDING":
            status = self.create()
        elif existing_status in ["CREATE_FAILED", "ROLLBACK_COMPLETE"]:
            self.delete()
            status = self.create()
        elif existing_status.endswith("COMPLETE"):
            status = self.update()
        elif existing_status.endswith("IN_PROGRESS"):
            self.logger.info(
                "%s - Stack action is already in progress state and cannot "
                "be updated", self.stack.name
            )
            status = StackStatus.IN_PROGRESS
        elif existing_status.endswith("FAILED"):
            raise CannotUpdateFailedStackError(
                "'{0}' is in a the state '{1}' and cannot be updated".format(
                    self.stack.name, existing_status
                )
            )
        else:
            raise UnknownStackStatusError(
                "{0} is unknown".format(existing_status)
            )
        return status

    @add_stack_hooks
    def delete(self):
        """
        Deletes the Stack.

        :returns: The Stack's status.
        :rtype: sceptre.stack_status.StackStatus
        """
        self._protect_execution()

        self.logger.info("%s - Deleting stack", self.stack.name)
        try:
            status = self._get_status()
        except StackDoesNotExistError:
            self.logger.info("%s - Does not exist.", self.stack.name)
            status = StackStatus.COMPLETE
            return status

        delete_stack_kwargs = {"StackName": self.stack.external_name}
        delete_stack_kwargs.update(self._get_role_arn())
        self.connection_manager.call(
            service="cloudformation",
            command="delete_stack",
            kwargs=delete_stack_kwargs
        )

        try:
            status = self._wait_for_completion()
        except StackDoesNotExistError:
            status = StackStatus.COMPLETE
        except botocore.exceptions.ClientError as error:
            if error.response["Error"]["Message"].endswith("does not exist"):
                status = StackStatus.COMPLETE
            else:
                raise
        self.logger.info("%s - delete %s", self.stack.name, status)
        return status

    def lock(self):
        """
        Locks the Stack by applying a deny-all updates Stack Policy.
        """
        policy_path = path.join(
            # need to get to the base install path. __file__ will take us into
            # sceptre/actions so need to walk up the path.
            path.abspath(path.join(__file__, "..", "..")),
            "stack_policies/lock.json"
        )
        self.set_policy(policy_path)
        self.logger.info("%s - Successfully locked Stack", self.stack.name)

    def unlock(self):
        """
        Unlocks the Stack by applying an allow-all updates Stack Policy.
        """
        policy_path = path.join(
            # need to get to the base install path. __file__ will take us into
            # sceptre/actions so need to walk up the path.
            path.abspath(path.join(__file__, "..", "..")),
            "stack_policies/unlock.json"
        )
        self.set_policy(policy_path)
        self.logger.info("%s - Successfully unlocked Stack", self.stack.name)

    def describe(self):
        """
        Returns the a description of the Stack.

        :returns: A Stack description.
        :rtype: dict
        """
        try:
            return self.connection_manager.call(
                service="cloudformation",
                command="describe_stacks",
                kwargs={"StackName": self.stack.external_name}
            )
        except botocore.exceptions.ClientError as e:
            if e.response["Error"]["Message"].endswith("does not exist"):
                return
            raise

    def describe_events(self):
        """
        Returns the CloudFormation events for a Stack.

        :returns: CloudFormation events for a Stack.
        :rtype: dict
        """
        return self.connection_manager.call(
            service="cloudformation",
            command="describe_stack_events",
            kwargs={"StackName": self.stack.external_name}
        )

    def describe_resources(self):
        """
        Returns the logical and physical resource IDs of the Stack's resources.

        :returns: Information about the Stack's resources.
        :rtype: dict
        """
        self.logger.debug("%s - Describing stack resources", self.stack.name)
        try:
            response = self.connection_manager.call(
                service="cloudformation",
                command="describe_stack_resources",
                kwargs={"StackName": self.stack.external_name}
            )
        except botocore.exceptions.ClientError as e:
            if e.response["Error"]["Message"].endswith("does not exist"):
                return {self.stack.name: []}
            raise

        self.logger.debug(
            "%s - Describe Stack resource response: %s",
            self.stack.name,
            response
        )

        desired_properties = ["LogicalResourceId", "PhysicalResourceId"]

        formatted_response = {self.stack.name: [
            {k: v for k, v in item.items() if k in desired_properties}
            for item in response["StackResources"]
        ]}
        return formatted_response

    def describe_outputs(self):
        """
        Returns the Stack's outputs.

        :returns: The Stack's outputs.
        :rtype: list
        """
        self.logger.debug("%s - Describing stack outputs", self.stack.name)

        try:
            response = self._describe()
        except botocore.exceptions.ClientError:
            return []

        return {self.stack.name: response["Stacks"][0].get("Outputs", [])}

    def continue_update_rollback(self):
        """
        Rolls back a Stack in the UPDATE_ROLLBACK_FAILED state to
        UPDATE_ROLLBACK_COMPLETE.
        """
        self.logger.debug("%s - Continuing update rollback", self.stack.name)
        continue_update_rollback_kwargs = {
            "StackName": self.stack.external_name
        }
        continue_update_rollback_kwargs.update(self._get_role_arn())
        self.connection_manager.call(
            service="cloudformation",
            command="continue_update_rollback",
            kwargs=continue_update_rollback_kwargs
        )
        self.logger.info(
            "%s - Successfully initiated continuation of update rollback",
            self.stack.name
        )

    def set_policy(self, policy_path):
        """
        Applies a Stack Policy.

        :param policy_path: The relative path of JSON file containing\
                the AWS Policy to apply.
        :type policy_path: str
        """
        with open(policy_path) as f:
            policy = f.read()

        self.logger.debug(
            "%s - Setting Stack policy: \n%s",
            self.stack.name,
            policy
        )

        self.connection_manager.call(
            service="cloudformation",
            command="set_stack_policy",
            kwargs={
                "StackName": self.stack.external_name,
                "StackPolicyBody": policy
            }
        )
        self.logger.info("%s - Successfully set Stack Policy", self.stack.name)

    def get_policy(self):
        """
        Returns a Stack's Policy.

        :returns: The Stack's Stack Policy.
        :rtype: str
        """
        self.logger.debug("%s - Getting Stack Policy", self.stack.name)
        response = self.connection_manager.call(
            service="cloudformation",
            command="get_stack_policy",
            kwargs={
                "StackName": self.stack.external_name
            }
        )
        json_formatting = json.loads(response.get(
            "StackPolicyBody", json.dumps("No Policy Information")))
        return {self.stack.name: json_formatting}

    @add_stack_hooks
    def create_change_set(self, change_set_name):
        """
        Creates a Change Set with the name ``change_set_name``.

        :param change_set_name: The name of the Change Set.
        :type change_set_name: str
        """
        create_change_set_kwargs = {
            "StackName": self.stack.external_name,
            "Parameters": self._format_parameters(self.stack.parameters),
            "Capabilities": ['CAPABILITY_IAM', 'CAPABILITY_NAMED_IAM', 'CAPABILITY_AUTO_EXPAND'],
            "ChangeSetName": change_set_name,
            "NotificationARNs": self.stack.notifications,
            "Tags": [
                {"Key": str(k), "Value": str(v)}
                for k, v in self.stack.tags.items()
            ]
        }
        create_change_set_kwargs.update(
            self.stack.template.get_boto_call_parameter()
        )
        create_change_set_kwargs.update(self._get_role_arn())
        self.logger.debug(
            "%s - Creating Change Set '%s'", self.stack.name, change_set_name
        )
        self.connection_manager.call(
            service="cloudformation",
            command="create_change_set",
            kwargs=create_change_set_kwargs
        )
        # After the call successfully completes, AWS CloudFormation
        # starts creating the Change Set.
        self.logger.info(
            "%s - Successfully initiated creation of Change Set '%s'",
            self.stack.name, change_set_name
        )

    def delete_change_set(self, change_set_name):
        """
        Deletes the Change Set ``change_set_name``.

        :param change_set_name: The name of the Change Set.
        :type change_set_name: str
        """
        self.logger.debug(
            "%s - Deleting Change Set '%s'", self.stack.name, change_set_name
        )
        self.connection_manager.call(
            service="cloudformation",
            command="delete_change_set",
            kwargs={
                "ChangeSetName": change_set_name,
                "StackName": self.stack.external_name
            }
        )
        # If the call successfully completes, AWS CloudFormation
        # successfully deleted the Change Set.
        self.logger.info(
            "%s - Successfully deleted Change Set '%s'",
            self.stack.name, change_set_name
        )

    def describe_change_set(self, change_set_name):
        """
        Describes the Change Set ``change_set_name``.

        :param change_set_name: The name of the Change Set.
        :type change_set_name: str
        :returns: The description of the Change Set.
        :rtype: dict
        """
        self.logger.debug(
            "%s - Describing Change Set '%s'", self.stack.name, change_set_name
        )
        return self.connection_manager.call(
            service="cloudformation",
            command="describe_change_set",
            kwargs={
                "ChangeSetName": change_set_name,
                "StackName": self.stack.external_name
            }
        )

    def execute_change_set(self, change_set_name):
        """
        Executes the Change Set ``change_set_name``.

        :param change_set_name: The name of the Change Set.
        :type change_set_name: str
        :returns: The Stack status
        :rtype: str
        """
        self._protect_execution()
        change_set = self.describe_change_set(change_set_name)
        status = change_set.get("Status")
        reason = change_set.get("StatusReason")
        if status == "FAILED" and self.change_set_creation_failed_due_to_no_changes(reason):
            self.logger.info(
                    "Skipping ChangeSet on Stack: {} - there are no changes".format(
                        change_set.get("StackName")
                        )
            )
            return 0

        self.logger.debug(
            "%s - Executing Change Set '%s'", self.stack.name, change_set_name
        )
        self.connection_manager.call(
            service="cloudformation",
            command="execute_change_set",
            kwargs={
                "ChangeSetName": change_set_name,
                "StackName": self.stack.external_name
            }
        )

        status = self._wait_for_completion()
        return status

    def change_set_creation_failed_due_to_no_changes(self, reason: str) -> bool:
        """Indicates the change set failed when it was created because there were actually
        no changes introduced from the change set.

        :param reason: The reason reported by CloudFormation for the Change Set failure
        """
        reason = reason.lower()
        no_change_substrings = (
            "submitted information didn't contain changes",
            "no updates are to be performed"  # The reason returned for SAM templates
        )

        for substring in no_change_substrings:
            if substring in reason:
                return True
        return False

    def list_change_sets(self, url=False):
        """
        Lists the Stack's Change Sets.

        :param url: Write out a console URL instead.
        :type url: bool

        :returns: The Stack's Change Sets.
        :rtype: dict or list
        """
        response = self._list_change_sets()
        summaries = response.get("Summaries", [])

        if url:
            summaries = self._convert_to_url(summaries)

        return {self.stack.name: summaries}

    def _list_change_sets(self):
        self.logger.debug("%s - Listing change sets", self.stack.name)
        try:
            return self.connection_manager.call(
                service="cloudformation",
                command="list_change_sets",
                kwargs={
                    "StackName": self.stack.external_name
                }
            )
        except botocore.exceptions.ClientError:
            return []

    def _convert_to_url(self, summaries):
        """
        Convert the list_change_sets response from
        CloudFormation to a URL in the AWS Console.
        """
        new_summaries = []

        for summary in summaries:
            stack_id = summary["StackId"]
            change_set_id = summary["ChangeSetId"]

            region = self.stack.region
            encoded = urllib.parse.urlencode({
                "stackId": stack_id,
                "changeSetId": change_set_id
            })

            new_summaries.append(
                f"https://{region}.console.aws.amazon.com/cloudformation/home?"
                f"region={region}#/stacks/changesets/changes?{encoded}"
            )

        return new_summaries

    @add_stack_hooks
    def generate(self):
        """
        Returns the Template for the Stack
        """
        return self.stack.template.body

    @add_stack_hooks
    def validate(self):
        """
        Validates the Stack's CloudFormation Template.

        Raises an error if the Template is invalid.

        :returns: Validation information about the Template.
        :rtype: dict
        :raises: botocore.exceptions.ClientError
        """
        self.logger.debug("%s - Validating Template", self.stack.name)
        response = self.connection_manager.call(
            service="cloudformation",
            command="validate_template",
            kwargs=self.stack.template.get_boto_call_parameter()
        )
        self.logger.debug(
            "%s - Validate Template response: %s", self.stack.name, response
        )
        return response

    def estimate_cost(self):
        """
        Estimates a Stack's cost.

        :returns: An estimate of the Stack's cost.
        :rtype: dict
        :raises: botocore.exceptions.ClientError
        """
        self.logger.debug("%s - Estimating template cost", self.stack.name)

        parameters = [
            {'ParameterKey': key, 'ParameterValue': value}
            for key, value in self.stack.parameters.items()
        ]

        kwargs = self.stack.template.get_boto_call_parameter()
        kwargs.update({'Parameters': parameters})

        response = self.connection_manager.call(
            service="cloudformation",
            command="estimate_template_cost",
            kwargs=kwargs
        )
        self.logger.debug(
            "%s - Estimate Stack cost response: %s", self.stack.name, response
        )
        return response

    def get_status(self):
        """
        Returns the Stack's status.

        :returns: The Stack's status.
        :rtype: sceptre.stack_status.StackStatus
        """
        try:
            return self._get_status()
        except StackDoesNotExistError:
            return "PENDING"

    def _format_parameters(self, parameters):
        """
        Converts CloudFormation parameters to the format used by Boto3.

        :param parameters: A dictionary of parameters.
        :type parameters: dict
        :returns: A list of the formatted parameters.
        :rtype: list
        """
        formatted_parameters = []
        for name, value in parameters.items():
            if value is None:
                continue
            if isinstance(value, list):
                value = ",".join(value)
            formatted_parameters.append({
                "ParameterKey": name,
                "ParameterValue": value
            })

        return formatted_parameters

    def _get_role_arn(self):
        """
        Returns the Role ARN assumed by CloudFormation when building a Stack.

        Returns an empty dict if no Role is to be assumed.

        :returns: The a Role ARN
        :rtype: dict
        """
        if self.stack.role_arn:
            return {
                "RoleARN": self.stack.role_arn
            }
        else:
            return {}

    def _get_stack_timeout(self):
        """
        Return the timeout before considering the Stack to be failing.

        Returns an empty dict if no timeout is set.
        :returns: the creation/update timeout
        :rtype: dict
        """
        if self.stack.stack_timeout:
            return {
                "TimeoutInMinutes": self.stack.stack_timeout
            }
        else:
            return {}

    def _protect_execution(self):
        """
        Raises a ProtectedStackError if protect == True.

        :raises: sceptre.exceptions.ProtectedStackError
        """
        if self.stack.protected:
            raise ProtectedStackError(
                "Cannot perform action on '{0}': Stack protection is "
                "currently enabled".format(self.stack.name)
            )

    def _wait_for_completion(self, timeout=0):
        """
        Waits for a Stack operation to finish. Prints CloudFormation events
        while it waits.

        :param timeout: Timeout before returning, in minutes.

        :returns: The final Stack status.
        :rtype: sceptre.stack_status.StackStatus
        """
        timeout = 60 * timeout

        def timed_out(elapsed):
            return elapsed >= timeout if timeout else False

        status = StackStatus.IN_PROGRESS

        self.most_recent_event_datetime = (
            datetime.now(tzutc()) - timedelta(seconds=3)
        )
        elapsed = 0
        while status == StackStatus.IN_PROGRESS and not timed_out(elapsed):
            status = self._get_simplified_status(self._get_status())
            self._log_new_events()
            time.sleep(4)
            elapsed += 4

        return status

    def _describe(self):
        return self.connection_manager.call(
            service="cloudformation",
            command="describe_stacks",
            kwargs={"StackName": self.stack.external_name}
        )

    def _get_status(self):
        try:
            status = self._describe()["Stacks"][0]["StackStatus"]
        except botocore.exceptions.ClientError as exp:
            if exp.response["Error"]["Message"].endswith("does not exist"):
                raise StackDoesNotExistError(exp.response["Error"]["Message"])
            else:
                raise exp
        return status

    @staticmethod
    def _get_simplified_status(status):
        """
        Returns the simplified Stack Status.

        The simplified Stack status is represented by the struct
        ``sceptre.StackStatus()`` and can take one of the following options:

        * complete
        * in_progress
        * failed

        :param status: The CloudFormation Stack status to simplify.
        :type status: str
        :returns: The Stack's simplified status
        :rtype: sceptre.stack_status.StackStatus
        """
        if status.endswith("ROLLBACK_COMPLETE"):
            return StackStatus.FAILED
        elif status.endswith("_COMPLETE"):
            return StackStatus.COMPLETE
        elif status.endswith("_IN_PROGRESS"):
            return StackStatus.IN_PROGRESS
        elif status.endswith("_FAILED"):
            return StackStatus.FAILED
        else:
            raise UnknownStackStatusError(
                "{0} is unknown".format(status)
            )

    def _log_new_events(self):
        """
        Log the latest Stack events while the Stack is being built.
        """
        events = self.describe_events()["StackEvents"]
        events.reverse()
        new_events = [
            event for event in events
            if event["Timestamp"] > self.most_recent_event_datetime
        ]
        for event in new_events:
            self.logger.info(" ".join([
                self.stack.name,
                event["LogicalResourceId"],
                event["ResourceType"],
                event["ResourceStatus"],
                event.get("ResourceStatusReason", "")
            ]))
            self.most_recent_event_datetime = event["Timestamp"]

    def wait_for_cs_completion(self, change_set_name):
        """
        Waits while the Stack Change Set status is "pending".

        :param change_set_name: The name of the Change Set.
        :type change_set_name: str
        :returns: The Change Set's status.
        :rtype: sceptre.stack_status.StackChangeSetStatus
        """
        while True:
            status = self._get_cs_status(change_set_name)
            if status != StackChangeSetStatus.PENDING:
                break
            time.sleep(2)

        return status

    def _get_cs_status(self, change_set_name):
        """
        Returns the status of a Change Set.

        :param change_set_name: The name of the Change Set.
        :type change_set_name: str
        :returns: The Change Set's status.
        :rtype: sceptre.stack_status.StackChangeSetStatus
        """
        cs_description = self.describe_change_set(change_set_name)

        cs_status = cs_description["Status"]
        cs_exec_status = cs_description["ExecutionStatus"]
        possible_statuses = [
            "CREATE_PENDING", "CREATE_IN_PROGRESS",
            "CREATE_COMPLETE", "DELETE_COMPLETE", "FAILED"
        ]
        possible_execution_statuses = [
            "UNAVAILABLE", "AVAILABLE", "EXECUTE_IN_PROGRESS",
            "EXECUTE_COMPLETE", "EXECUTE_FAILED", "OBSOLETE"
        ]

        if cs_status not in possible_statuses:
            raise UnknownStackChangeSetStatusError(
                "Status {0} is unknown".format(cs_status)
            )
        if cs_exec_status not in possible_execution_statuses:
            raise UnknownStackChangeSetStatusError(
                "ExecutionStatus {0} is unknown".format(cs_status)
            )

        if (
                cs_status == "CREATE_COMPLETE" and
                cs_exec_status == "AVAILABLE"
        ):
            return StackChangeSetStatus.READY
        elif (
                cs_status in [
                    "CREATE_PENDING", "CREATE_IN_PROGRESS", "CREATE_COMPLETE"
                ] and
                cs_exec_status in ["UNAVAILABLE", "AVAILABLE"]
        ):
            return StackChangeSetStatus.PENDING
        elif (
                cs_status in ["DELETE_COMPLETE", "FAILED"] or
                cs_exec_status in [
                    "EXECUTE_IN_PROGRESS", "EXECUTE_COMPLETE",
                    "EXECUTE_FAILED", "OBSOLETE"
                ]
        ):
            return StackChangeSetStatus.DEFUNCT
        else:  # pragma: no cover
            raise Exception("This else should not be reachable.")

    def fetch_remote_template(self) -> Optional[str]:
        """
        Returns the Template for the remote Stack

        :returns: the template body.
        """
        self.logger.debug(f"{self.stack.name} - Fetching remote template")

        original_template = self._fetch_original_template_stage()

        if isinstance(original_template, dict):
            # While not documented behavior, boto3 will attempt to deserialize the TemplateBody
            # with json.loads and return the template as a dict if it is successful; otherwise (such
            # as in when the template is in yaml, it will return the string. Therefore, we need to
            # dump the template to json if we get a dict.
            original_template = json.dumps(original_template, indent=4)

        return original_template

    def _fetch_original_template_stage(self) -> Optional[Union[str, dict]]:
        try:
            response = self.connection_manager.call(
                service="cloudformation",
                command="get_template",
                kwargs={
                    "StackName": self.stack.external_name,
                    "TemplateStage": 'Original'
                }
            )
            return response['TemplateBody']
            # Sometimes boto returns a string, sometimes a dictionary
        except botocore.exceptions.ClientError as e:
            # AWS returns a ValidationError if the stack doesn't exist
            if e.response['Error']['Code'] == 'ValidationError':
                return None
            raise

    def fetch_remote_template_summary(self):
        return self._get_template_summary(StackName=self.stack.external_name)

    def fetch_local_template_summary(self):
        boto_call_parameter = self.stack.template.get_boto_call_parameter()
        return self._get_template_summary(**boto_call_parameter)

    def _get_template_summary(self, **kwargs) -> Optional[dict]:
        try:
            template_summary = self.connection_manager.call(
                service='cloudformation',
                command='get_template_summary',
                kwargs=kwargs
            )
            return template_summary
        except botocore.exceptions.ClientError as e:
            error_response = e.response['Error']
            if (
                error_response['Code'] == 'ValidationError'
                and 'does not exist' in error_response['Message']
            ):
                return None
            raise

    @add_stack_hooks
    def diff(self, stack_differ):
        """
        Returns a diff of Template and Remote Template
        using a specific diff library.

        :param stack_differ: The diff lib to use, default difflib.
        :type: sceptre.diffing.stack_differ.StackDiffer

        :returns: A StackDiff object.
        :rtype: sceptre.diffing.stack_differ.StackDiff
        """
        return stack_differ.diff(self)

    @add_stack_hooks
    def drift_detect(self) -> Dict[str, str]:
        """
        Show stack drift for a running stack.

        :returns: The stack drift detection status.
            If the stack does not exist, we return a detection and
            stack drift status of STACK_DOES_NOT_EXIST.
            If drift detection times out after 5 minutes, we return
            TIMED_OUT.
        """
        try:
            self._get_status()
        except StackDoesNotExistError:
            self.logger.info(f"{self.stack.name} - Does not exist.")
            return {
                "DetectionStatus": "STACK_DOES_NOT_EXIST",
                "StackDriftStatus": "STACK_DOES_NOT_EXIST"
            }

        response = self._detect_stack_drift()
        detection_id = response["StackDriftDetectionId"]

        try:
            response = self._wait_for_drift_status(detection_id)
        except TimeoutError as exc:
            self.logger.info(f"{self.stack.name} - {exc}")
            response = {
                "DetectionStatus": "TIMED_OUT",
                "StackDriftStatus": "TIMED_OUT"
            }

        return response

    @add_stack_hooks
    def drift_show(self, drifted: bool = False) -> Tuple[str, dict]:
        """
        Detect drift status on stacks.

        :param drifted: Filter out IN_SYNC resources.
        :returns: The detection status and resource drifts.
        """
        response = self.drift_detect()
        detection_status = response["DetectionStatus"]

        if detection_status in ["DETECTION_COMPLETE", "DETECTION_FAILED"]:
            response = self._describe_stack_resource_drifts()
        elif detection_status in ["TIMED_OUT", "STACK_DOES_NOT_EXIST"]:
            response = {"StackResourceDriftStatus": detection_status}
        else:
            raise Exception("Not expected to be reachable")

        response = self._filter_drifts(response, drifted)
        return (detection_status, response)

    def _wait_for_drift_status(self, detection_id: str) -> dict:
        """
        Waits for drift detection to complete.

        :param detection_id: The drift detection ID.
        :returns: The response from describe_stack_drift_detection_status.
        """
        timeout = 300
        sleep_interval = 10
        elapsed = 0

        while True:
            if elapsed >= timeout:
                raise TimeoutError(f"Timed out after {elapsed} seconds")

            self.logger.info(f"{self.stack.name} - Waiting for drift detection")
            response = self._describe_stack_drift_detection_status(detection_id)
            detection_status = response["DetectionStatus"]

            self._log_drift_status(response)

            if detection_status == "DETECTION_IN_PROGRESS":
                time.sleep(sleep_interval)
                elapsed += sleep_interval
            else:
                return response

    def _log_drift_status(self, response: dict) -> None:
        """
        Log the drift status while waiting for
        drift detection to complete.
        """
        keys = [
            "StackDriftDetectionId",
            "DetectionStatus",
            "DetectionStatusReason",
            "StackDriftStatus"
        ]

        for key in keys:
            if key in response:
                self.logger.debug(
                    f"{self.stack.name} - {key} - {response[key]}"
                )

    def _detect_stack_drift(self) -> dict:
        """
        Run detect_stack_drift.
        """
        self.logger.info(f"{self.stack.name} - Detecting Stack Drift")

        return self.connection_manager.call(
            service="cloudformation",
            command="detect_stack_drift",
            kwargs={
                "StackName": self.stack.external_name
            }
        )

    def _describe_stack_drift_detection_status(self, detection_id: str) -> dict:
        """
        Run describe_stack_drift_detection_status.
        """
        self.logger.info(f"{self.stack.name} - Describing Stack Drift Detection Status")

        return self.connection_manager.call(
            service="cloudformation",
            command="describe_stack_drift_detection_status",
            kwargs={
                "StackDriftDetectionId": detection_id
            }
        )

    def _describe_stack_resource_drifts(self) -> dict:
        """
        Detects stack resource_drifts for a running stack.
        """
        self.logger.info(f"{self.stack.name} - Describing Stack Resource Drifts")

        return self.connection_manager.call(
            service="cloudformation",
            command="describe_stack_resource_drifts",
            kwargs={
                "StackName": self.stack.external_name
            }
        )

    def _filter_drifts(self, response: dict, drifted: bool) -> dict:
        """
        The filtered response after filtering out StackResourceDriftStatus.
        :param drifted: Filter out IN_SYNC resources from CLI --drifted.
        """
        if "StackResourceDrifts" not in response:
            return response

        result = {"StackResourceDrifts": []}
        include_all_drift_statuses = not drifted

        for drift in response["StackResourceDrifts"]:
            is_drifted = drift["StackResourceDriftStatus"] != "IN_SYNC"
            if include_all_drift_statuses or is_drifted:
                result["StackResourceDrifts"].append(drift)

        return result

    @add_stack_hooks
    def dump_config(self, config_reader: ConfigReader):
        """
        Dump the config for a stack.
        """
        stack_path = normalise_path(self.stack.name + ".yaml")
        return config_reader.read(stack_path)<|MERGE_RESOLUTION|>--- conflicted
+++ resolved
@@ -18,6 +18,7 @@
 import botocore
 from dateutil.tz import tzutc
 
+from sceptre.config.reader import ConfigReader
 from sceptre.connection_manager import ConnectionManager
 from sceptre.exceptions import (
     CannotUpdateFailedStackError,
@@ -26,16 +27,10 @@
     UnknownStackChangeSetStatusError,
     UnknownStackStatusError
 )
+from sceptre.helpers import normalise_path
 from sceptre.hooks import add_stack_hooks
-<<<<<<< HEAD
 from sceptre.stack import LaunchAction, Stack
 from sceptre.stack_status import StackChangeSetStatus, StackStatus
-=======
-from sceptre.stack_status import StackChangeSetStatus
-from sceptre.stack_status import StackStatus
-from sceptre.config.reader import ConfigReader
-from sceptre.helpers import normalise_path
->>>>>>> 880fba9b
 
 
 class StackActions(object):
