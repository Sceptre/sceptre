--- conflicted
+++ resolved
@@ -19,11 +19,9 @@
 from os import path
 from deprecation import deprecated
 
-<<<<<<< HEAD
 from sceptre import __version__
 from sceptre.config.reader import ConfigReader
-=======
->>>>>>> e68fcaa0
+
 from sceptre.connection_manager import ConnectionManager
 
 from sceptre.exceptions import (
@@ -1157,16 +1155,11 @@
         """
         Dump the config for a stack.
         """
-<<<<<<< HEAD
-        stack_path = normalise_path(self.stack.name + ".yaml")
-        return config_reader.read(stack_path)
+        return self.stack.config
 
     @add_stack_hooks
     def dump_template(self):
         """
         Returns the Template for the Stack
         """
-        return self.stack.template.body
-=======
-        return self.stack.config
->>>>>>> e68fcaa0
+        return self.stack.template.body