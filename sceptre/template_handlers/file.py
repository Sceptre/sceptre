--- conflicted
+++ resolved
@@ -40,22 +40,11 @@
             if input_path.suffix in self.standard_template_extensions:
                 with open(path) as template_file:
                     return template_file.read()
-<<<<<<< HEAD
-            elif file_extension == ".j2":
-                return helper.render_jinja_template(
-                    os.path.dirname(path),
-                    os.path.basename(path),
-                    {"sceptre_user_data": self.sceptre_user_data},
-                    self.stack_group_config.get("j2_environment", {})
-                )
-            elif file_extension == ".py":
-=======
             elif input_path.suffix in self.jinja_template_extensions:
                 return helper.render_jinja_template(path,
                                                     {"sceptre_user_data": self.sceptre_user_data},
                                                     self.stack_group_config.get("j2_environment", {}))
             elif input_path.suffix in self.python_template_extensions:
->>>>>>> 9822736e
                 return helper.call_sceptre_handler(path,
                                                    self.sceptre_user_data)
         except Exception as e:
