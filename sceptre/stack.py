# -*- coding: utf-8 -*-

"""
sceptre.stack

This module implements a Stack class, which stores a Stack's data.

"""

import logging

from typing import List, Dict, Union, Any, Optional
from deprecation import deprecated

from sceptre import __version__
from sceptre.connection_manager import ConnectionManager
from sceptre.exceptions import InvalidConfigFileError
from sceptre.helpers import (
    get_external_stack_name,
    sceptreise_path,
    create_deprecated_alias_property,
)
from sceptre.hooks import Hook, HookProperty
from sceptre.resolvers import (
    ResolvableContainerProperty,
    ResolvableValueProperty,
    RecursiveResolve,
    PlaceholderType,
    Resolver,
)
from sceptre.template import Template


class Stack:
    """
    Stack stores information about a particular CloudFormation Stack.

    :param name: The name of the Stack.

    :param project_code: A code which is prepended to the Stack names\
            of all Stacks built by Sceptre.

    :param template_path: The relative path to the CloudFormation, Jinja2,
            or Python template to build the Stack from. If this is filled,
            `template_handler_config` should not be filled. This field has been deprecated since
            version 4.0.0 and will be removed eventually.

    :param template_handler_config: Configuration for a Template Handler that can resolve
            its arguments to a template string. Should contain the `type` property to specify
            the type of template handler to load. Conflicts with `template_path`.

    :param region: The AWS region to build Stacks in.

    :param template_bucket_name: The name of the S3 bucket the Template is uploaded to.

    :param template_key_prefix: A prefix to the key used to store templates uploaded to S3

    :param required_version: A PEP 440 compatible version specifier. If the Sceptre version does\
            not fall within the given version requirement it will abort.

    :param parameters: The keys must match up with the name of the parameter.\
            The value must be of the type as defined in the template.

    :param sceptre_user_data: Data passed into\
            `sceptre_handler(sceptre_user_data)` function in Python templates\
            or accessible under `sceptre_user_data` variable within Jinja2\
            templates.

    :param hooks: A list of arbitrary shell or python commands or scripts to\
            run.

    :param s3_details: Details used for uploading templates to S3.

    :param dependencies: The relative path to the Stack, including the file\
            extension of the Stack.

    :param cloudformation_service_role: The ARN of a CloudFormation Service Role that is assumed\
            by CloudFormation to create, update or delete resources.

    :param protected: Stack protection against execution.

    :param tags: CloudFormation Tags to be applied to the Stack.

    :param external_name: The real stack name used for CloudFormation

    :param notifications: SNS topic ARNs to publish Stack related events to.\
            A maximum of 5 ARNs can be specified per Stack.

    :param on_failure: This parameter describes the action taken by\
            CloudFormation when a Stack fails to create.

    :param disable_rollback: If True, cloudformation will not rollback on deployment failures

    :param iam_role: The ARN of a role for Sceptre to assume before interacting
            with the environment. If not supplied, Sceptre uses the user's AWS CLI
            credentials. This field has been deprecated since version 4.0.0 and will be removed
            eventually.

    :param sceptre_role: The ARN of a role for Sceptre to assume before interacting\
            with the environment. If not supplied, Sceptre uses the user's AWS CLI\
            credentials.

    :param iam_role_session_duration: The duration in seconds of the assumed IAM role session.
            This field has been deprecated since version 4.0.0 and will be removed eventually.

    :param sceptre_role_session_duration: The duration in seconds of the assumed IAM role session.

    :param profile: The name of the profile as defined in ~/.aws/config and\
            ~/.aws/credentials.

    :param stack_timeout: A timeout in minutes before considering the Stack\
            deployment as failed. After the specified timeout, the Stack will\
            be rolled back. Specifying zero, as well as omitting the field,\
            will result in no timeout. Supports only positive integer value.

    :param ignore: If True, this stack will be ignored during launches (but it can be explicitly
            deployed with create, update, and delete commands.

    :param obsolete: If True, this stack will operate the same as if ignore was set, but it will
            also be deleted if the prune command is invoked or the --prune option is used with the
            launch command.

    :param sceptre_role_session_duration: The session duration when Scetre assumes a role.\
           If not supplied, Sceptre uses default value (3600 seconds)

    :param stack_group_config: The StackGroup config for the Stack

    :param config: The complete config for the stack. Used by dump config.
    """

    parameters = ResolvableContainerProperty("parameters")
    sceptre_user_data = ResolvableContainerProperty(
        "sceptre_user_data", PlaceholderType.alphanum
    )
    notifications = ResolvableContainerProperty("notifications")
    tags = ResolvableContainerProperty("tags")
    # placeholder_override=None here means that if the template_bucket_name is a resolver,
    # placeholders have been enabled, and that stack hasn't been deployed yet, commands that would
    # otherwise attempt to upload the template (like validate) won't actually use the template bucket
    # and will act as if there was no template bucket set.
    s3_details = ResolvableContainerProperty("s3_details", PlaceholderType.none)
    template_handler_config = ResolvableContainerProperty(
        "template_handler_config", PlaceholderType.alphanum
    )

    template_bucket_name = ResolvableValueProperty(
        "template_bucket_name", PlaceholderType.none
    )
    # Similarly, the placeholder_override=None for sceptre_role means that actions that would otherwise
    # use the sceptre_role will act as if there was no iam role when the sceptre_role stack has not been
    # deployed for commands that allow placeholders (like validate).
    sceptre_role = ResolvableValueProperty("sceptre_role", PlaceholderType.none)
    cloudformation_service_role = ResolvableValueProperty("cloudformation_service_role")

    hooks = HookProperty("hooks")

    iam_role = create_deprecated_alias_property(
        "iam_role",
        "sceptre_role",
        deprecated_in="4.0.0",
        removed_in=None,
    )
    role_arn = create_deprecated_alias_property(
        "role_arn",
        "cloudformation_service_role",
        deprecated_in="4.0.0",
        removed_in=None,
    )
    sceptre_role_session_duration = None
    iam_role_session_duration = create_deprecated_alias_property(
        "iam_role_session_duration",
        "sceptre_role_session_duration",
        deprecated_in="4.0.0",
        removed_in=None,
    )

    def __init__(
        self,
        name: str,
        project_code: str,
        region: str,
        template_path: str = None,
        template_handler_config: dict = None,
        template_bucket_name: str = None,
        template_key_prefix: str = None,
        required_version: str = None,
        parameters: dict = None,
        sceptre_user_data: dict = None,
        hooks: Hook = None,
        s3_details: dict = None,
        sceptre_role: str = None,
        iam_role: str = None,
        dependencies: List["Stack"] = None,
        cloudformation_service_role: str = None,
        role_arn: str = None,
        protected: bool = False,
        tags: dict = None,
        external_name: str = None,
        notifications: List[str] = None,
        on_failure: str = None,
        disable_rollback=False,
        profile: str = None,
        stack_timeout: int = 0,
        sceptre_role_session_duration: Optional[int] = None,
        iam_role_session_duration: Optional[int] = None,
        ignore=False,
        obsolete=False,
        stack_group_config: dict = None,
        config: dict = None,
    ):
        self.logger = logging.getLogger(__name__)

        self.name = sceptreise_path(name)
        self.project_code = project_code
        self.region = region
        self.required_version = required_version
        self.external_name = external_name or get_external_stack_name(
            self.project_code, self.name
        )
        self.dependencies = dependencies or []
        self.protected = protected
        self.on_failure = on_failure
        self.disable_rollback = self._ensure_boolean(
            "disable_rollback", disable_rollback
        )
        self.stack_group_config = stack_group_config or {}
        self.config = config or {}
        self.stack_timeout = stack_timeout
        self.profile = profile
        self.template_key_prefix = template_key_prefix
        self._set_field_with_deprecated_alias(
            "sceptre_role_session_duration",
            sceptre_role_session_duration,
            "iam_role_session_duration",
            iam_role_session_duration,
        )
        self.ignore = self._ensure_boolean("ignore", ignore)
        self.obsolete = self._ensure_boolean("obsolete", obsolete)

        self._template = None
        self._connection_manager = None

        # Resolvers and hooks need to be assigned last
        self.s3_details = s3_details
        self._set_field_with_deprecated_alias(
            "sceptre_role", sceptre_role, "iam_role", iam_role
        )
        self.tags = tags or {}
        self._set_field_with_deprecated_alias(
            "cloudformation_service_role",
            cloudformation_service_role,
            "role_arn",
            role_arn,
        )
        self.template_bucket_name = template_bucket_name
        self._set_field_with_deprecated_alias(
            "template_handler_config",
            template_handler_config,
            "template_path",
            template_path,
            required=True,
            preferred_config_name="template",
        )

        self.s3_details = s3_details
        self.parameters = self._cast_parameters(parameters or {})
        self.sceptre_user_data = sceptre_user_data or {}
        self.notifications = notifications or []

        self.hooks = hooks or {}

    def _ensure_boolean(self, config_name: str, value: Any) -> bool:
        if not isinstance(value, bool):
            raise InvalidConfigFileError(
                f"{self.name}: Value for {config_name} must be a boolean, not a {type(value).__name__}"
            )
        return value

    def _cast_parameters(
        self, parameters: Dict[str, Any]
    ) -> Dict[str, Union[str, List[Union[str, Resolver]], Resolver]]:
        """Cast CloudFormation parameters to valid types"""

        def cast_value(value: Any) -> Union[str, List[Union[str, Resolver]], Resolver]:
            if isinstance(value, bool):
                return "true" if value else "false"
            elif isinstance(value, (int, float)):
                return str(value)
            elif isinstance(value, list):
                return [cast_value(item) for item in value]
            elif isinstance(value, Resolver):
                return value
            return value

        def cast_value(value: Any) -> Union[str, List[Union[str, Resolver]], Resolver]:
            if isinstance(value, bool):
                return "true" if value else "false"
            elif isinstance(value, (int, float)):
                return str(value)
            elif isinstance(value, list):
                return [cast_value(item) for item in value]
            elif isinstance(value, Resolver):
                return value
            return value

        def is_valid(value: Any) -> bool:
            return (
                isinstance(value, str)
                or (
                    isinstance(value, list)
                    and all(
                        isinstance(item, str) or isinstance(item, Resolver)
                        for item in value
                    )
                )
                or isinstance(value, Resolver)
            )

        casted_parameters = {k: cast_value(v) for k, v in parameters.items()}

        if not all(is_valid(value) for value in casted_parameters.values()):
            raise InvalidConfigFileError(
                f"{self.name}: Values for parameters must be strings, lists or resolvers, got {casted_parameters}"
            )
<<<<<<< HEAD
=======

>>>>>>> 39af284f
        return casted_parameters

    def __repr__(self):
        return (
            "sceptre.stack.Stack("
            f"name='{self.name}', "
            f"project_code={self.project_code}, "
            f"template_handler_config={self.template_handler_config}, "
            f"region={self.region}, "
            f"template_bucket_name={self.template_bucket_name}, "
            f"template_key_prefix={self.template_key_prefix}, "
            f"required_version={self.required_version}, "
            f"sceptre_role={self.sceptre_role}, "
            f"sceptre_role_session_duration={self.sceptre_role_session_duration}, "
            f"profile={self.profile}, "
            f"sceptre_user_data={self.sceptre_user_data}, "
            f"parameters={self.parameters}, "
            f"hooks={self.hooks}, "
            f"s3_details={self.s3_details}, "
            f"dependencies={self.dependencies}, "
            f"cloudformation_service_role={self.cloudformation_service_role}, "
            f"protected={self.protected}, "
            f"tags={self.tags}, "
            f"external_name={self.external_name}, "
            f"notifications={self.notifications}, "
            f"on_failure={self.on_failure}, "
            f"disable_rollback={self.disable_rollback}, "
            f"stack_timeout={self.stack_timeout}, "
            f"stack_group_config={self.stack_group_config}, "
            f"ignore={self.ignore}, "
            f"obsolete={self.obsolete}"
            ")"
        )

    def __str__(self):
        return self.name

    def __eq__(self, stack):
        # We should not use any resolvable properties in __eq__, since it is used when adding the
        # Stack to a set, which is done very early in plan resolution. Trying to reference resolvers
        # before the plan is fully resolved can potentially blow up.
        return (
            self.name == stack.name
            and self.external_name == stack.external_name
            and self.project_code == stack.project_code
            and self.template_path == stack.template_path
            and self.region == stack.region
            and self.template_key_prefix == stack.template_key_prefix
            and self.required_version == stack.required_version
            and self.sceptre_role_session_duration
            == stack.sceptre_role_session_duration
            and self.profile == stack.profile
            and self.dependencies == stack.dependencies
            and self.protected == stack.protected
            and self.on_failure == stack.on_failure
            and self.disable_rollback == stack.disable_rollback
            and self.stack_timeout == stack.stack_timeout
            and self.ignore == stack.ignore
            and self.obsolete == stack.obsolete
        )

    def __hash__(self):
        return hash(str(self))

    @property
    def connection_manager(self) -> ConnectionManager:
        """Returns the ConnectionManager for the stack, creating it if it has not yet been created.

        :returns: ConnectionManager.
        """
        if self._connection_manager is None:
            cache_connection_manager = True
            try:
                sceptre_role = self.sceptre_role
            except RecursiveResolve:
                # This would be the case when sceptre_role is set with a resolver (especially stack_output)
                # that uses the stack's connection manager. This creates a temporary condition where
                # you need the iam role to get the iam role. To get around this, it will temporarily
                # use None as the sceptre_role but will re-attempt to resolve the value in future accesses.
                # Since the Stack Output resolver (the most likely culprit) uses the target stack's
                # sceptre_role rather than the current stack's one anyway, it actually doesn't matter,
                # since the stack defining that sceptre_role won't actually be using that sceptre_role.
                self.logger.debug(
                    "Resolving sceptre_role requires the Stack connection manager. Temporarily setting "
                    "the sceptre_role to None until it can be fully resolved."
                )
                sceptre_role = None
                cache_connection_manager = False

            connection_manager = ConnectionManager(
                self.region,
                self.profile,
                self.external_name,
                sceptre_role,
                self.sceptre_role_session_duration,
            )
            if cache_connection_manager:
                self._connection_manager = connection_manager
            else:  # Return early without caching the connection manager.
                return connection_manager

        return self._connection_manager

    @property
    def template(self):
        """
        Returns the CloudFormation Template used to create the Stack.

        :returns: The Stack's template.
        :rtype: Template
        """
        if self._template is None:
            self._template = Template(
                name=self.name,
                handler_config=self.template_handler_config,
                sceptre_user_data=self.sceptre_user_data,
                stack_group_config=self.stack_group_config,
                s3_details=self.s3_details,
                connection_manager=self.connection_manager,
            )
        return self._template

    @property
    @deprecated(
        deprecated_in="4.0.0",
        removed_in=None,
        current_version=__version__,
        details="Use the template Stack Config key instead.",
    )
    def template_path(self) -> str:
        """The path argument from the template_handler config. This field is deprecated as of v4.0.0
        and will be removed in v5.0.0.
        """
        return self.template_handler_config["path"]

    @template_path.setter
    @deprecated(
        deprecated_in="4.0.0",
        removed_in=None,
        current_version=__version__,
        details="Use the template Stack Config key instead.",
    )
    def template_path(self, value: str):
        self.template_handler_config = {"type": "file", "path": value}

    def _set_field_with_deprecated_alias(
        self,
        preferred_attribute_name,
        preferred_value,
        deprecated_attribute_name,
        deprecated_value,
        *,
        required=False,
        preferred_config_name=None,
        deprecated_config_name=None,
    ):
        # This is a generic truthiness check. All current default values are falsy, so this should work.
        # If we ever use this function where the default value is NOT falsy, this will be a problem.
        preferred_config_name = preferred_config_name or preferred_attribute_name
        deprecated_config_name = deprecated_config_name or deprecated_attribute_name

        if preferred_value and deprecated_value:
            raise InvalidConfigFileError(
                f"Both '{preferred_config_name}' and '{deprecated_config_name}' are set. You should only set a "
                f"value for {preferred_config_name} because {deprecated_config_name} is deprecated."
            )
        elif preferred_value:
            setattr(self, preferred_attribute_name, preferred_value)
        elif deprecated_value:
            setattr(self, deprecated_attribute_name, deprecated_value)
        elif required:
            raise InvalidConfigFileError(
                f"{preferred_config_name} is a required Stack Config."
            )
        else:  # In case they're both falsy, we should just set the value using the preferred value.
            setattr(self, preferred_attribute_name, preferred_value)<|MERGE_RESOLUTION|>--- conflicted
+++ resolved
@@ -322,10 +322,7 @@
             raise InvalidConfigFileError(
                 f"{self.name}: Values for parameters must be strings, lists or resolvers, got {casted_parameters}"
             )
-<<<<<<< HEAD
-=======
-
->>>>>>> 39af284f
+
         return casted_parameters
 
     def __repr__(self):
