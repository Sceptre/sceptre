# -*- coding: utf-8 -*-

"""
sceptre.stack

This module implements a Stack class, which stores a Stack's data.

"""

import logging

from sceptre.connection_manager import ConnectionManager
from sceptre.exceptions import InvalidConfigFileError
from sceptre.helpers import get_external_stack_name, sceptreise_path
from sceptre.hooks import HookProperty
<<<<<<< HEAD
from sceptre.resolvers import ResolvableContainerProperty, ResolvableValueProperty, RecursiveResolve, PlaceholderType
=======
from sceptre.resolvers import ResolvableContainerProperty, ResolvableValueProperty, RecursiveResolve
>>>>>>> 3df7bc2a
from sceptre.template import Template


class Stack(object):
    """
    Stack stores information about a particular CloudFormation Stack.

    :param name: The name of the Stack.
    :type project: str

    :param project_code: A code which is prepended to the Stack names\
            of all Stacks built by Sceptre.
    :type project_code: str

    :param template_path: The relative path to the CloudFormation, Jinja2\
            or Python template to build the Stack from. If this is filled,
            `template_handler_config` should not be filled.
    :type template_path: str

    :param template_handler_config: Configuration for a Template Handler that can resolve
            its arguments to a template string. Should contain the `type` property to specify
            the type of template handler to load. Conflicts with `template_path`.
    :type template_handler_config: dict

    :param region: The AWS region to build Stacks in.
    :type region: str

    :param template_bucket_name: The name of the S3 bucket the Template is uploaded to.
    :type template_bucket_name: str

    :param template_key_prefix: A prefix to the key used to store templates uploaded to S3
    :type template_key_prefix: str

    :param required_version: A PEP 440 compatible version specifier. If the Sceptre version does\
            not fall within the given version requirement it will abort.
    :type required_version: str

    :param parameters: The keys must match up with the name of the parameter.\
            The value must be of the type as defined in the template.
    :type parameters: dict

    :param sceptre_user_data: Data passed into\
            `sceptre_handler(sceptre_user_data)` function in Python templates\
            or accessible under `sceptre_user_data` variable within Jinja2\
            templates.
    :type sceptre_user_data: dict

    :param hooks: A list of arbitrary shell or python commands or scripts to\
            run.
    :type hooks: sceptre.hooks.Hook

    :param s3_details:
    :type s3_details: dict

    :param dependencies: The relative path to the Stack, including the file\
            extension of the Stack.
    :type dependencies: list

    :param role_arn: The ARN of a CloudFormation Service Role that is assumed\
            by CloudFormation to create, update or delete resources.
    :type role_arn: str

    :param protected: Stack protection against execution.
    :type protected: bool

    :param tags: CloudFormation Tags to be applied to the Stack.
    :type tags: dict

    :param external_name:
    :type external_name: str

    :param notifications: SNS topic ARNs to publish Stack related events to.\
            A maximum of 5 ARNs can be specified per Stack.
    :type notifications: list

    :param on_failure: This parameter describes the action taken by\
            CloudFormation when a Stack fails to create.
    :type on_failure: str

    :param iam_role: The ARN of a role for Sceptre to assume before interacting\
            with the environment. If not supplied, Sceptre uses the user's AWS CLI\
            credentials.
    :type iam_role: str

    :param profile: The name of the profile as defined in ~/.aws/config and\
            ~/.aws/credentials.
    :type profile: str

    :param stack_timeout: A timeout in minutes before considering the Stack\
            deployment as failed. After the specified timeout, the Stack will\
            be rolled back. Specifiyng zero, as well as ommiting the field,\
            will result in no timeout. Supports only positive integer value.
    :type stack_timeout: int

    :param stack_group_config: The StackGroup config for the Stack
    :type stack_group_config: dict

    """
    parameters = ResolvableContainerProperty("parameters")
    sceptre_user_data = ResolvableContainerProperty(
        "sceptre_user_data",
        PlaceholderType.alphanum
    )
    notifications = ResolvableContainerProperty("notifications")
<<<<<<< HEAD
    tags = ResolvableContainerProperty('tags')
    # placeholder_override=None here means that if the template_bucket_name is a resolver,
    # placeholders have been enabled, and that stack hasn't been deployed yet, commands that would
    # otherwise attempt to upload the template (like validate) won't actually use the template bucket
    # and will act as if there was no template bucket set.
    s3_details = ResolvableContainerProperty(
        "s3_details",
        PlaceholderType.none
    )
    template_bucket_name = ResolvableValueProperty(
        "template_bucket_name",
        PlaceholderType.none
    )
    # Similarly, the placeholder_override=None for iam_role means that actions that would otherwise
    # use the iam_role will act as if there was no iam role when the iam_role stack has not been
    # deployed for commands that allow placeholders (like validate).
    iam_role = ResolvableValueProperty(
        'iam_role',
        PlaceholderType.none
    )
    role_arn = ResolvableValueProperty('role_arn')
=======
    tags = ResolvableContainerProperty("tags")

    s3_details = ResolvableContainerProperty("s3_details")
    template_bucket_name = ResolvableValueProperty("template_bucket_name")
    role_arn = ResolvableValueProperty("role_arn")
    iam_role = ResolvableValueProperty('iam_role')
>>>>>>> 3df7bc2a

    hooks = HookProperty("hooks")

    def __init__(
        self, name, project_code, region, template_path=None, template_handler_config=None,
        template_bucket_name=None, template_key_prefix=None, required_version=None,
        parameters=None, sceptre_user_data=None, hooks=None, s3_details=None,
        iam_role=None, dependencies=None, role_arn=None, protected=False, tags=None,
        external_name=None, notifications=None, on_failure=None, profile=None,
        stack_timeout=0, stack_group_config={}
    ):
        self.logger = logging.getLogger(__name__)

        if template_path and template_handler_config:
            raise InvalidConfigFileError("Both 'template_path' and 'template' are set, specify one or the other")

        if not template_path and not template_handler_config:
            raise InvalidConfigFileError("Neither 'template_path' nor 'template' is set")

        self.name = sceptreise_path(name)
        self.project_code = project_code
        self.region = region
        self.required_version = required_version
        self.external_name = external_name or get_external_stack_name(self.project_code, self.name)
        self.template_path = template_path
        self.template_handler_config = template_handler_config
        self.dependencies = dependencies or []
        self.protected = protected
        self.on_failure = on_failure
        self.stack_group_config = stack_group_config or {}
        self.stack_timeout = stack_timeout
        self.profile = profile
        self.template_key_prefix = template_key_prefix

        self._template = None
        self._connection_manager = None

        # Resolvers and hooks need to be assigned last
        self.s3_details = s3_details
        self.iam_role = iam_role
        self.tags = tags or {}
        self.role_arn = role_arn
        self.template_bucket_name = template_bucket_name

        self.s3_details = s3_details
        self.parameters = parameters or {}
        self.sceptre_user_data = sceptre_user_data or {}
        self.notifications = notifications or []

        self.hooks = hooks or {}

    def __repr__(self):
        return (
            "sceptre.stack.Stack("
            "name='{name}', "
            "project_code={project_code}, "
            "template_path={template_path}, "
            "template_handler_config={template_handler_config}, "
            "region={region}, "
            "template_bucket_name={template_bucket_name}, "
            "template_key_prefix={template_key_prefix}, "
            "required_version={required_version}, "
            "iam_role={iam_role}, "
            "profile={profile}, "
            "sceptre_user_data={sceptre_user_data}, "
            "parameters={parameters}, "
            "hooks={hooks}, "
            "s3_details={s3_details}, "
            "dependencies={dependencies}, "
            "role_arn={role_arn}, "
            "protected={protected}, "
            "tags={tags}, "
            "external_name={external_name}, "
            "notifications={notifications}, "
            "on_failure={on_failure}, "
            "stack_timeout={stack_timeout}, "
            "stack_group_config={stack_group_config}"
            ")".format(
                name=self.name,
                project_code=self.project_code,
                template_path=self.template_path,
                template_handler_config=self.template_handler_config,
                region=self.region,
                template_bucket_name=self.template_bucket_name,
                template_key_prefix=self.template_key_prefix,
                required_version=self.required_version,
                iam_role=self.iam_role,
                profile=self.profile,
                sceptre_user_data=self.sceptre_user_data,
                parameters=self.parameters,
                hooks=self.hooks,
                s3_details=self.s3_details,
                dependencies=self.dependencies,
                role_arn=self.role_arn,
                protected=self.protected,
                tags=self.tags,
                external_name=self.external_name,
                notifications=self.notifications,
                on_failure=self.on_failure,
                stack_timeout=self.stack_timeout,
                stack_group_config=self.stack_group_config
            )
        )

    def __str__(self):
        return self.name

    def __eq__(self, stack):
        return (
            self.name == stack.name and
            self.project_code == stack.project_code and
            self.template_path == stack.template_path and
            self.template_handler_config == stack.template_handler_config and
            self.region == stack.region and
            self.template_bucket_name == stack.template_bucket_name and
            self.template_key_prefix == stack.template_key_prefix and
            self.required_version == stack.required_version and
            self.iam_role == stack.iam_role and
            self.profile == stack.profile and
            self.sceptre_user_data == stack.sceptre_user_data and
            self.parameters == stack.parameters and
            self.hooks == stack.hooks and
            self.s3_details == stack.s3_details and
            self.dependencies == stack.dependencies and
            self.role_arn == stack.role_arn and
            self.protected == stack.protected and
            self.tags == stack.tags and
            self.external_name == stack.external_name and
            self.notifications == stack.notifications and
            self.on_failure == stack.on_failure and
            self.stack_timeout == stack.stack_timeout and
            self.stack_group_config == stack.stack_group_config
        )

    def __hash__(self):
        return hash(str(self))

    @property
    def connection_manager(self) -> ConnectionManager:
        """Returns the ConnectionManager for the stack, creating it if it has not yet been created.

        :returns: ConnectionManager.
        """
        if self._connection_manager is None:
            cache_connection_manager = True
            try:
                iam_role = self.iam_role
            except RecursiveResolve:
                # This would be the case when iam_role is set with a resolver (especially stack_output)
                # that uses the stack's connection manager. This creates a temporary condition where
                # you need the iam role to get the iam role. To get around this, it will temporarily
                # use None as the iam_role but will re-attempt to resolve the value in future accesses.
                # Since the Stack Output resolver (the most likely culprit) uses the target stack's
                # iam_role rather than the current stack's one anyway, it actually doesn't matter,
                # since the stack defining that iam_role won't actually be using that iam_role.
                self.logger.debug(
                    "Resolving iam_role requires the Stack connection manager. Temporarily setting "
                    "the iam_role to None until it can be fully resolved."
                )
                iam_role = None
                cache_connection_manager = False

            connection_manager = ConnectionManager(
                self.region, self.profile, self.external_name, iam_role
            )
            if cache_connection_manager:
                self._connection_manager = connection_manager
            else:  # Return early without caching the connection manager.
                return connection_manager

        return self._connection_manager

    @property
    def template(self):
        """
        Returns the CloudFormation Template used to create the Stack.

        :returns: The Stack's template.
        :rtype: Template
        """
        if self._template is None:
            if self.template_path:
                handler_config = {
                    "type": "file",
                    "path": self.template_path
                }
            else:
                handler_config = self.template_handler_config

            self._template = Template(
                name=self.name,
                handler_config=handler_config,
                sceptre_user_data=self.sceptre_user_data,
                stack_group_config=self.stack_group_config,
                s3_details=self.s3_details,
                connection_manager=self.connection_manager
            )
        return self._template<|MERGE_RESOLUTION|>--- conflicted
+++ resolved
@@ -13,11 +13,12 @@
 from sceptre.exceptions import InvalidConfigFileError
 from sceptre.helpers import get_external_stack_name, sceptreise_path
 from sceptre.hooks import HookProperty
-<<<<<<< HEAD
-from sceptre.resolvers import ResolvableContainerProperty, ResolvableValueProperty, RecursiveResolve, PlaceholderType
-=======
-from sceptre.resolvers import ResolvableContainerProperty, ResolvableValueProperty, RecursiveResolve
->>>>>>> 3df7bc2a
+from sceptre.resolvers import (
+    ResolvableContainerProperty,
+    ResolvableValueProperty,
+    RecursiveResolve,
+    PlaceholderType
+)
 from sceptre.template import Template
 
 
@@ -122,7 +123,6 @@
         PlaceholderType.alphanum
     )
     notifications = ResolvableContainerProperty("notifications")
-<<<<<<< HEAD
     tags = ResolvableContainerProperty('tags')
     # placeholder_override=None here means that if the template_bucket_name is a resolver,
     # placeholders have been enabled, and that stack hasn't been deployed yet, commands that would
@@ -144,14 +144,6 @@
         PlaceholderType.none
     )
     role_arn = ResolvableValueProperty('role_arn')
-=======
-    tags = ResolvableContainerProperty("tags")
-
-    s3_details = ResolvableContainerProperty("s3_details")
-    template_bucket_name = ResolvableValueProperty("template_bucket_name")
-    role_arn = ResolvableValueProperty("role_arn")
-    iam_role = ResolvableValueProperty('iam_role')
->>>>>>> 3df7bc2a
 
     hooks = HookProperty("hooks")
 
