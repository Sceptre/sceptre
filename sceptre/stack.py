--- conflicted
+++ resolved
@@ -121,7 +121,6 @@
     parameters = ResolvableContainerProperty("parameters")
     sceptre_user_data = ResolvableContainerProperty("sceptre_user_data")
     notifications = ResolvableContainerProperty("notifications")
-<<<<<<< HEAD
     tags = ResolvableContainerProperty('tags')
     # placeholder_override=None here means that if the template_bucket_name is a resolver,
     # placeholders have been enabled, and that stack hasn't been deployed yet, commands that would
@@ -135,15 +134,6 @@
     # deployed for commands that allow placeholders (like validate).
     iam_role = ResolvableValueProperty('iam_role', placeholder_override=None)
     role_arn = ResolvableValueProperty('role_arn')
-=======
-    tags = ResolvableContainerProperty("tags")
-
-    s3_details = ResolvableContainerProperty("s3_details")
-    template_bucket_name = ResolvableValueProperty("template_bucket_name")
-    template_key_prefix = ResolvableValueProperty("template_key_prefix")
-    role_arn = ResolvableValueProperty("role_arn")
-    iam_role = ResolvableValueProperty('iam_role')
->>>>>>> 1ea352ae
 
     hooks = HookProperty("hooks")
 
@@ -280,19 +270,10 @@
         return hash(str(self))
 
     @property
-<<<<<<< HEAD
-    def connection_manager(self):
-        """
-        Returns ConnectionManager.
-
-        :returns: ConnectionManager.
-        :rtype: ConnectionManager
-=======
     def connection_manager(self) -> ConnectionManager:
         """Returns the ConnectionManager for the stack, creating it if it has not yet been created.
 
         :returns: ConnectionManager.
->>>>>>> 1ea352ae
         """
         if self._connection_manager is None:
             cache_connection_manager = True
@@ -302,21 +283,13 @@
                 # This would be the case when iam_role is set with a resolver (especially stack_output)
                 # that uses the stack's connection manager. This creates a temporary condition where
                 # you need the iam role to get the iam role. To get around this, it will temporarily
-<<<<<<< HEAD
-                # return None but will re-attempt to resolve the value in future accesses.
-=======
                 # use None as the iam_role but will re-attempt to resolve the value in future accesses.
->>>>>>> 1ea352ae
                 # Since the Stack Output resolver (the most likely culprit) uses the target stack's
                 # iam_role rather than the current stack's one anyway, it actually doesn't matter,
                 # since the stack defining that iam_role won't actually be using that iam_role.
                 self.logger.debug(
                     "Resolving iam_role requires the Stack connection manager. Temporarily setting "
-<<<<<<< HEAD
-                    "it to None until iam_role can be fully resolved."
-=======
                     "the iam_role to None until it can be fully resolved."
->>>>>>> 1ea352ae
                 )
                 iam_role = None
                 cache_connection_manager = False
@@ -326,11 +299,7 @@
             )
             if cache_connection_manager:
                 self._connection_manager = connection_manager
-<<<<<<< HEAD
-            else:
-=======
             else:  # Return early without caching the connection manager.
->>>>>>> 1ea352ae
                 return connection_manager
 
         return self._connection_manager
