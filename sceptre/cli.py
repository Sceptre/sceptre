--- conflicted
+++ resolved
@@ -599,11 +599,7 @@
         # If already a config folder create a sub environment
         if os.path.isdir(item) and item == "config":
             config_dir = os.path.join(os.getcwd(), "config")
-<<<<<<< HEAD
-            create_new_environment(config_dir, env)
-=======
             _create_new_environment(config_dir, env)
->>>>>>> 4ebbacb6
 
 
 @init.command("project")
@@ -619,20 +615,12 @@
     cwd = os.getcwd()
     sceptre_folders = {"config", "templates"}
     project_folder = os.path.join(cwd, project_name)
-<<<<<<< HEAD
-
-=======
->>>>>>> 4ebbacb6
     try:
         os.mkdir(project_folder)
     except OSError as e:
         # Check if environment folder already exists
         if e.errno == errno.EEXIST:
-<<<<<<< HEAD
-            raise SceptreException(
-=======
             raise ProjectExistsError(
->>>>>>> 4ebbacb6
                 'Folder \"{0}\" already exists.'.format(project_name)
             )
         else:
@@ -648,17 +636,10 @@
     }
 
     config_path = os.path.join(cwd, project_name, "config")
-<<<<<<< HEAD
-    create_config_file(config_path, config_path, defaults)
-
-
-def create_new_environment(config_dir, new_path):
-=======
     _create_config_file(config_path, config_path, defaults)
 
 
 def _create_new_environment(config_dir, new_path):
->>>>>>> 4ebbacb6
     """
     Creates the subfolder for the environment specified by `path` starting
     from the `config_dir`. Even if folder path already exists, ask the user if
@@ -689,17 +670,10 @@
         init_config_msg = 'Environment path exists. ' + init_config_msg
 
     if click.confirm(init_config_msg):
-<<<<<<< HEAD
-        create_config_file(config_dir, folder_path)
-
-
-def get_nested_config(config_dir, path):
-=======
         _create_config_file(config_dir, folder_path)
 
 
 def _get_nested_config(config_dir, path):
->>>>>>> 4ebbacb6
     """
     Collects nested config from between `config_dir` and `path`. Config at
     lower level as greater precedence.
@@ -721,11 +695,7 @@
     return config
 
 
-<<<<<<< HEAD
-def create_config_file(config_dir, path, defaults=None):
-=======
 def _create_config_file(config_dir, path, defaults=None):
->>>>>>> 4ebbacb6
     """
     Creates a `config.yaml` file in the given path. The user is asked for
     values for requried properties. Defaults are suggested with values in
@@ -742,11 +712,7 @@
     :type defaults: dict
     """
     config = dict.fromkeys(ENVIRONMENT_CONFIG_ATTRIBUTES.required, "")
-<<<<<<< HEAD
-    nested_config = get_nested_config(config_dir, path)
-=======
     nested_config = _get_nested_config(config_dir, path)
->>>>>>> 4ebbacb6
 
     # Add nested config as defaults
     config.update(nested_config)
@@ -771,11 +737,7 @@
                 config, stream=config_file, default_flow_style=False
             )
     else:
-<<<<<<< HEAD
-        click.echo("No config.yaml file needed: covered by parent config.")
-=======
         click.echo("No config.yaml file needed - covered by parent config.")
->>>>>>> 4ebbacb6
 
 
 def get_env(sceptre_dir, environment_path, options):
