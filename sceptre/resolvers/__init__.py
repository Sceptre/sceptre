--- conflicted
+++ resolved
@@ -216,16 +216,9 @@
                     self.logger.debug(f"Removing item {key} because resolver returned None.")
                     # We gather up resolvers (and their immediate containers) that resolve to None,
                     # since that really means the resolver resolves to nothing. This is not common,
-<<<<<<< HEAD
-                    # but will be the case when a StackOutput resolver is on a project dependency
-                    # stack. We gather these rather than immediately remove them because this
-                    # function is called in the context of looping over that attr, so we cannot
-                    # alter its size until after the loop is complete.
-=======
                     # but should be supported. We gather these rather than immediately remove them
                     # because this function is called in the context of looping over that attr, so
                     # we cannot alter its size until after the loop is complete.
->>>>>>> f572a6ca
                     keys_to_delete.append((attr, key))
                 else:
                     attr[key] = result
@@ -322,6 +315,7 @@
         """Represents a value that could not yet be resolved but can be resolved in the future."""
 
         def __init__(self, instance, name, key, resolution_function):
+            self._logger = logging.getLogger(__name__)
             self._instance = instance
             self._name = name
             self._key = key
@@ -332,7 +326,7 @@
             attr = getattr(self._instance, self._name)
             result = self._resolution_function()
             if result is None:
-                self.logger.debug(f"Removing item {self._key} because resolver returned None.")
+                self._logger.debug(f"Removing item {self._key} because resolver returned None.")
                 del attr[self._key]
             else:
                 attr[self._key] = result
