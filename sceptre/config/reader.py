--- conflicted
+++ resolved
@@ -634,10 +634,7 @@
             obsolete=config.get("obsolete", False),
             stack_group_config=parsed_stack_group_config,
             config=config,
-<<<<<<< HEAD
             vars=self.templating_vars,
-=======
->>>>>>> dcae1a97
         )
 
         del self.templating_vars["stack_group_config"]
