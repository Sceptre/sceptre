--- conflicted
+++ resolved
@@ -440,13 +440,12 @@
             j2_environment = Environment(**j2_environment_config)
             template = j2_environment.get_template(basename)
             self.templating_vars.update(stack_group_config)
-<<<<<<< HEAD
 
             try:
                 rendered_template = template.render(
                     self.templating_vars,
                     command_path=self.context.command_path.split(path.sep),
-                    environment_variable=environ
+                    environment_variable=environ,
                 )
             except Exception as err:
                 exc_type, exc_value, tb = sys.exc_info()
@@ -455,13 +454,6 @@
                     exc_message += line.rstrip('\n')
                 raise SceptreException(
                     f'{Path(directory_path, basename).as_posix()} - {exc_message}')
-=======
-            rendered_template = template.render(
-                self.templating_vars,
-                command_path=self.context.command_path.split(path.sep),
-                environment_variable=environ,
-            )
->>>>>>> b88ed556
 
             try:
                 config = yaml.safe_load(rendered_template)
