# -*- coding: utf-8 -*-

"""
sceptre.config

This module implements a ConfigReader class, which is responsible for reading
and constructing Stacks.
"""

import collections
import copy
import datetime
import fnmatch
import logging
import sys
import yaml
import json
import tempfile

from os import environ, path, walk
from typing import Set, Tuple
from pathlib import Path
from jinja2 import Environment
from jinja2 import StrictUndefined
from jinja2 import FileSystemLoader
from jinja2 import select_autoescape
from packaging.specifiers import SpecifierSet
from packaging.version import Version

from sceptre import __version__
from sceptre.exceptions import SceptreException
from sceptre.exceptions import DependencyDoesNotExistError
from sceptre.exceptions import InvalidConfigFileError
from sceptre.exceptions import InvalidSceptreDirectoryError
from sceptre.exceptions import VersionIncompatibleError
from sceptre.exceptions import ConfigFileNotFoundError
from sceptre.helpers import sceptreise_path, logging_level
from sceptre.stack import Stack
from sceptre.config import strategies

ConfigAttributes = collections.namedtuple("Attributes", "required optional")

CONFIG_MERGE_STRATEGIES = {
    "dependencies": strategies.list_join,
    "hooks": strategies.child_wins,
    "iam_role": strategies.child_wins,
    "sceptre_role": strategies.child_wins,
    "iam_role_session_duration": strategies.child_wins,
    "sceptre_role_session_duration": strategies.child_wins,
    "notifications": strategies.child_wins,
    "on_failure": strategies.child_wins,
    "parameters": strategies.child_wins,
    "profile": strategies.child_wins,
    "project_code": strategies.child_wins,
    "protect": strategies.child_wins,
    "region": strategies.child_wins,
    "required_version": strategies.child_wins,
    "role_arn": strategies.child_wins,
    "cloudformation_service_role": strategies.child_wins,
    "sceptre_user_data": strategies.child_wins,
    "stack_name": strategies.child_wins,
    "stack_tags": strategies.child_wins,
    "stack_timeout": strategies.child_wins,
    "template_bucket_name": strategies.child_wins,
    "template_key_value": strategies.child_wins,
    "template": strategies.child_wins,
    "template_path": strategies.child_wins,
<<<<<<< HEAD
    "template": strategies.child_wins,
    "is_project_dependency": strategies.child_wins
=======
    "ignore": strategies.child_wins,
    "obsolete": strategies.child_wins,
>>>>>>> 95d4a92b
}

STACK_GROUP_CONFIG_ATTRIBUTES = ConfigAttributes(
    {"project_code", "region"},
    {
        "template_bucket_name",
        "template_key_prefix",
        "required_version",
        "j2_environment",
    },
)

STACK_CONFIG_ATTRIBUTES = ConfigAttributes(
    {},
    {
        "template_path",
        "template",
        "dependencies",
        "hooks",
        "iam_role",
        "sceptre_role",
        "iam_role_session_duration",
        "sceptre_role_session_duration",
        "notifications",
        "on_failure",
        "parameters",
        "profile",
        "protect",
        "role_arn",
        "cloudformation_service_role",
        "sceptre_user_data",
        "stack_name",
        "stack_tags",
        "stack_timeout",
    },
)

REQUIRED_KEYS = STACK_GROUP_CONFIG_ATTRIBUTES.required.union(
    STACK_CONFIG_ATTRIBUTES.required
)


class ConfigReader(object):
    """
    Parses YAML configuration files and produces Stack objects.

    Responsible for loading Resolvers and Hook classes and adding them as
    constructors to the PyYAML parser.

    :param context: A SceptreContext.
    :type sceptre.context.SceptreContext:
    """

    def __init__(self, context):
        self.logger = logging.getLogger(__name__)
        self.context = context
        self.full_config_path = self.context.full_config_path()

        # Check is valid sceptre project folder
        self._check_valid_project_path(self.full_config_path)

        # Add Resolver and Hook classes to PyYAML loader
        self._add_yaml_constructors(["sceptre.hooks", "sceptre.resolvers"])
        if not self.context.user_variables:
            self.context.user_variables = {}

        self.templating_vars = {"var": self.context.user_variables}

    @staticmethod
    def _iterate_entry_points(group):
        """
        Helper to determine whether to use pkg_resources or importlib.metadata.
        https://docs.python.org/3/library/importlib.metadata.html
        """
        if sys.version_info < (3, 10):
            from pkg_resources import iter_entry_points

            return iter_entry_points(group)
        else:
            from importlib.metadata import entry_points

            return entry_points(group=group)

    def _add_yaml_constructors(self, entry_point_groups):
        """
        Adds PyYAML constructor functions for all classes found registered at
        the given entry point groups. Classes are registered whereby the node
        tag is the entry point name.

        :param entry_point_groups: Names of entry point groups.
        :type entry_point_groups: list
        """
        self.logger.debug(
            "Adding yaml constructors for the entry point groups {0}".format(
                entry_point_groups
            )
        )

        def constructor_factory(node_class):
            """
            Returns constructor that will initialise objects from a
            given node class.

            :param node_class: Class representing the node.
            :type node_class: class
            :returns: Class initialiser.
            :rtype: func
            """

            # This function signature is required by PyYAML
            def class_constructor(loader, node):
                return node_class(
                    loader.construct_object(self.resolve_node_tag(loader, node))
                )  # pragma: no cover

            return class_constructor

        for group in entry_point_groups:
            for entry_point in self._iterate_entry_points(group):
                # Retrieve name and class from entry point
                node_tag = "!" + entry_point.name
                node_class = entry_point.load()

                # Add constructor to PyYAML loader
                yaml.SafeLoader.add_constructor(
                    node_tag, constructor_factory(node_class)
                )
                self.logger.debug(
                    "Added constructor for %s with node tag %s",
                    str(node_class),
                    node_tag,
                )

    def resolve_node_tag(self, loader, node):
        node = copy.copy(node)
        node.tag = loader.resolve(type(node), node.value, (True, False))
        return node

    def construct_stacks(self) -> Tuple[Set[Stack], Set[Stack]]:
        """
        Traverses the files under the command path.
        For each file encountered, a Stack is constructed
        using the correct config. Dependencies are traversed
        and a final set of Stacks is returned.

        :returns: A set of Stacks.
        """
        stack_map = {}
        command_stacks = set()

        root = self.context.full_command_path()

        if self.context.full_scan:
            root = self.context.full_config_path()

        if path.isfile(root):
            todo = {root}
        else:
            todo = set()
            for directory_name, sub_directories, files in walk(root, followlinks=True):
                for filename in fnmatch.filter(files, "*.yaml"):
                    if filename.startswith("config."):
                        continue

                    todo.add(path.join(directory_name, filename))

        stack_group_configs = {}
        full_todo = todo.copy()
        deps_todo = set()

        while todo:
            abs_path = todo.pop()
            rel_path = path.relpath(abs_path, start=self.context.full_config_path())
            directory, filename = path.split(rel_path)

            if directory in stack_group_configs:
                stack_group_config = stack_group_configs[directory]
            else:
                stack_group_config = stack_group_configs[directory] = self._read(
                    path.join(directory, self.context.config_file)
                )

            stack = self._construct_stack(rel_path, stack_group_config)
            for dep in stack.dependencies:
                full_dep = str(Path(self.context.full_config_path(), dep))
                if not path.exists(full_dep):
                    raise DependencyDoesNotExistError(
                        "{stackname}: Dependency {dep} not found. "
                        "Please make sure that your dependencies stack_outputs "
                        "have their full path from `config` defined.".format(
                            stackname=stack.name, dep=dep
                        )
                    )

                if full_dep not in full_todo and full_dep not in deps_todo:
                    todo.add(full_dep)
                    deps_todo.add(full_dep)

            stack_map[sceptreise_path(rel_path)] = stack

            full_command_path = self.context.full_command_path()
            if abs_path == full_command_path or abs_path.startswith(
                full_command_path.rstrip(path.sep) + path.sep
            ):
                command_stacks.add(stack)

        stacks = self.resolve_stacks(stack_map)

        return stacks, command_stacks

    def resolve_stacks(self, stack_map) -> Set[Stack]:
        """
        Transforms map of Stacks into a set of Stacks, transforms dependencies
        from a list of Strings (stack names) to a list of Stacks.

        :param stack_map: Map of stacks, containing dependencies as list of Strings.
        :type base_config: dict
        :returns: Set of stacks, containing dependencies as list of Stacks.
        :rtype: set
        :raises: sceptre.exceptions.DependencyDoesNotExistError
        """
        stacks = set()
        for stack in stack_map.values():
            if self.context.ignore_dependencies or stack.is_project_dependency:
                stack.dependencies = []
            else:
                for i, dep in enumerate(stack.dependencies):
                    try:
                        if not isinstance(dep, Stack):
                            # If the dependency was inherited from a stack group, it might already
                            # have been mapped and so doesn't need to be mapped again.
                            stack.dependencies[i] = stack_map[sceptreise_path(dep)]
                    except KeyError:
                        raise DependencyDoesNotExistError(
                            "{stackname}: Dependency {dep} not found. "
                            "Valid dependency names are: "
                            "{stackkeys}. "
                            "Please make sure that your dependencies stack_outputs "
<<<<<<< HEAD
                            "have their full path from `config` defined."
                            .format(stackname=stack.name, dep=dep,
                                    stackkeys=", ".join(stack_map.keys())))
=======
                            "have their full path from `config` defined.".format(
                                stackname=stack.name,
                                dep=dep,
                                stackkeys=", ".join(stack_map.keys()),
                            )
                        )
                # We deduplicate the dependencies using a set here, since it's possible that a given
                # dependency ends up in the list multiple times.
                stack.dependencies = list(set(stack.dependencies))
            else:
                stack.dependencies = []
>>>>>>> 95d4a92b
            stacks.add(stack)
        return stacks

    def _read(self, rel_path, base_config=None):
        """
        Reads in configuration from one or more YAML files
        within the Sceptre project folder.

        :param rel_path: Relative path to config to read.
        :type rel_path: str
        :param base_config: Base config to provide defaults.
        :type base_config: dict
        :returns: Config read from config files.
        :rtype: dict
        """
        self.logger.debug("Reading in '%s' files...", rel_path)
        directory_path, filename = path.split(rel_path)
        abs_path = path.join(self.full_config_path, rel_path)

        # Adding properties from class
        config = {
            "project_path": self.context.project_path,
            "stack_group_path": directory_path,
        }

        # Adding defaults from base config.
        if base_config:
            config.update(base_config)

        # Check if file exists, but ignore config.yaml as can be inherited.
        if not path.isfile(abs_path) and not filename.endswith(
            self.context.config_file
        ):
            raise ConfigFileNotFoundError(
                'Config file "{0}" not found.'.format(rel_path)
            )

        # Parse and read in the config files.
        this_config = self._recursive_read(directory_path, filename, config)

        if "dependencies" in config or "dependencies" in this_config:
            this_config["dependencies"] = CONFIG_MERGE_STRATEGIES["dependencies"](
                this_config.get("dependencies"), config.get("dependencies")
            )
        config.update(this_config)

        self._check_version(config)

        self.logger.debug("Config: %s", config)
        return config

    def _recursive_read(
        self, directory_path: str, filename: str, stack_group_config: dict
    ) -> dict:
        """
        Traverses the directory_path, from top to bottom, reading in all
        relevant config files. If config attributes are encountered further
        down the StackGroup they are merged with the parent as defined in the
        `CONFIG_MERGE_STRATEGIES` dict.

        :param directory_path: Relative directory path to config to read.
        :param filename: File name for the config to read.
        :param stack_group_config: The loaded config file for the StackGroup
        :returns: Representation of inherited config.
        """

        parent_directory = path.split(directory_path)[0]

        # Base condition for recursion
        config = {}

        if directory_path:
            config = self._recursive_read(
                parent_directory, filename, stack_group_config
            )

        # Combine the stack_group_config with the nested config dict
        config_group = stack_group_config.copy()
        config_group.update(config)

        # Read config file and overwrite inherited properties
        child_config = self._render(directory_path, filename, config_group) or {}

        for config_key, strategy in CONFIG_MERGE_STRATEGIES.items():
            value = strategy(config.get(config_key), child_config.get(config_key))

            if value:
                child_config[config_key] = value

        config.update(child_config)

        return config

    def _write_debug_file(self, content: str, prefix: str) -> str:
        """
        Write some content to a temp file for debug purposes.

        :param content: the file content to write.
        :returns: the full path to the temp file.
        """
        with tempfile.NamedTemporaryFile(
            mode="w", delete=False, prefix=prefix
        ) as temp_file:
            temp_file.write(content)
            temp_file.flush()

        return temp_file.name

    def _render(self, directory_path, basename, stack_group_config):
        """
        Reads a configuration file, loads the config file as a template
        and returns config loaded from the file.

        :param directory_path: Relative directory path to config to read.
        :type directory_path: str
        :param basename: The filename of the config file
        :type basename: str
        :param stack_group_config: The loaded config file for the StackGroup
        :type stack_group_config: dict
        :returns: rendered template of config file.
        :rtype: dict
        """
        config = {}
        abs_directory_path = path.join(self.full_config_path, directory_path)

        if not path.isfile(path.join(abs_directory_path, basename)):
            return

        default_j2_environment_config = {
            "autoescape": select_autoescape(
                disabled_extensions=("yaml",),
                default=True,
            ),
            "loader": FileSystemLoader(abs_directory_path),
            "undefined": StrictUndefined,
        }
        j2_environment_config = strategies.dict_merge(
            default_j2_environment_config,
            stack_group_config.get("j2_environment", {}),
        )
        j2_environment = Environment(**j2_environment_config)

        try:
            template = j2_environment.get_template(basename)
        except Exception as err:
            raise SceptreException(
                f"{Path(directory_path, basename).as_posix()} - {err}"
            ) from err

        self.templating_vars.update(stack_group_config)

        try:
            rendered_template = template.render(
                self.templating_vars,
                command_path=self.context.command_path.split(path.sep),
                environment_variable=environ,
            )
        except Exception as err:
            message = f"{Path(directory_path, basename).as_posix()} - {err}"

            if logging_level() == logging.DEBUG:
                debug_file_path = self._write_debug_file(
                    json.dumps(self.templating_vars), prefix="vars_"
                )
                message += f"\nTemplating vars saved to: {debug_file_path}"

            raise SceptreException(message) from err

        try:
            config = yaml.safe_load(rendered_template)
        except Exception as err:
            message = f"Error parsing {abs_directory_path}{basename}:\n{err}"

            if logging_level() == logging.DEBUG:
                debug_file_path = self._write_debug_file(
                    rendered_template, prefix="rendered_"
                )
                message += f"\nRendered template saved to: {debug_file_path}"

            raise ValueError(message)

        return config

    @staticmethod
    def _check_valid_project_path(config_path):
        """
        Raises an InvalidSceptreDirectoryError if ``path`` is not a directory.

        :param path: A config directory path.
        :type path: str
        :raises: sceptre.exceptions.InvalidSceptreDirectoryError
        """
        if not path.isdir(config_path):
            raise InvalidSceptreDirectoryError(
                "Check '{0}' exists.".format(config_path)
            )

    def _check_version(self, config):
        """
        Raises a VersionIncompatibleException when the current Sceptre version
        does not comply with the configured version requirement.

        :raises: sceptre.exceptions.VersionIncompatibleException
        """
        sceptre_version = __version__
        if "required_version" in config:
            required_version = config["required_version"]
            if Version(sceptre_version) not in SpecifierSet(required_version, True):
                raise VersionIncompatibleError(
                    "Current sceptre version ({0}) does not meet version "
                    "requirements: {1}".format(sceptre_version, required_version)
                )

    @staticmethod
    def _collect_s3_details(stack_name, config):
        """
        Collects and constructs details for where to store the Template in S3.

        :param stack_name: Stack name.
        :type stack_name: str
        :param config: Config with details.
        :type config: dict
        :returns: S3 details.
        :rtype: dict
        """
        s3_details = None
        # If the config explicitly sets the template_bucket_name to None, we don't want to enter
        # this conditional block.
        if config.get("template_bucket_name") is not None:
            template_key = "/".join(
                [
                    sceptreise_path(stack_name),
                    "{time_stamp}.json".format(
                        time_stamp=datetime.datetime.utcnow().strftime(
                            "%Y-%m-%d-%H-%M-%S-%fZ"
                        )
                    ),
                ]
            )

            if "template_key_prefix" in config:
                prefix = config["template_key_prefix"]
                template_key = "/".join([prefix.strip("/"), template_key])

            s3_details = {
                "bucket_name": config["template_bucket_name"],
                "bucket_key": template_key,
            }
        return s3_details

    def _construct_stack(self, rel_path, stack_group_config=None):
        """
        Constructs an individual Stack object from a config path and a
        base config.

        :param rel_path: A relative config file path.
        :type rel_path: str
        :param stack_group_config: The Stack group config to use as defaults.
        :type stack_group_config: dict
        :returns: Stack object
        :rtype: sceptre.stack.Stack
        """

        directory, filename = path.split(rel_path)
        if filename == self.context.config_file:
            pass

        self.templating_vars["stack_group_config"] = stack_group_config
        parsed_stack_group_config = self._parsed_stack_group_config(stack_group_config)
        config = self._read(rel_path, stack_group_config)
        stack_name = path.splitext(rel_path)[0]

        # Check for missing mandatory attributes
        for required_key in REQUIRED_KEYS:
            if required_key not in config:
                raise InvalidConfigFileError(
                    "Required attribute '{0}' not found in configuration of '{1}'.".format(
                        required_key, stack_name
                    )
                )

<<<<<<< HEAD
        s3_details = self._collect_s3_details(
            stack_name, config
        )
        is_project_dependency = config.get("is_project_dependency", False)
        if is_project_dependency:
            dependencies = []
        else:
            dependencies = config.get("dependencies", [])
=======
        s3_details = self._collect_s3_details(stack_name, config)
        # If disable/enable rollback was specified on the command line, use that. Otherwise,
        # fall back to the stack config.
        disable_rollback = self.context.command_params.get("disable_rollback")
        if disable_rollback is None:
            disable_rollback = config.get("disable_rollback", False)
>>>>>>> 95d4a92b

        stack = Stack(
            name=stack_name,
            project_code=config["project_code"],
            template_path=config.get("template_path"),
            template_handler_config=config.get("template"),
            region=config["region"],
            template_bucket_name=config.get("template_bucket_name"),
            template_key_prefix=config.get("template_key_prefix"),
            required_version=config.get("required_version"),
            sceptre_role=config.get("sceptre_role"),
            iam_role=config.get("iam_role"),
            sceptre_role_session_duration=config.get("sceptre_role_session_duration"),
            iam_role_session_duration=config.get("iam_role_session_duration"),
            profile=config.get("profile"),
            parameters=config.get("parameters", {}),
            sceptre_user_data=config.get("sceptre_user_data", {}),
            hooks=config.get("hooks", {}),
            s3_details=s3_details,
            dependencies=dependencies,
            role_arn=config.get("role_arn"),
            cloudformation_service_role=config.get("cloudformation_service_role"),
            protected=config.get("protect", False),
            tags=config.get("stack_tags", {}),
            external_name=config.get("stack_name"),
            notifications=config.get("notifications"),
            on_failure=config.get("on_failure"),
            disable_rollback=disable_rollback,
            stack_timeout=config.get("stack_timeout", 0),
<<<<<<< HEAD
            stack_group_config=parsed_stack_group_config,
            is_project_dependency=is_project_dependency
=======
            ignore=config.get("ignore", False),
            obsolete=config.get("obsolete", False),
            stack_group_config=parsed_stack_group_config,
            config=config,
>>>>>>> 95d4a92b
        )

        del self.templating_vars["stack_group_config"]
        return stack

    def _parsed_stack_group_config(self, stack_group_config):
        """
        Remove all config items that are supported by Sceptre and
        remove the `project_path` and `stack_group_path` added by `read()`.
        Return a dictionary that has only user-specified config items.
        """
        parsed_config = {
            key: stack_group_config[key]
            for key in set(stack_group_config) - set(CONFIG_MERGE_STRATEGIES)
        }
        parsed_config.pop("stack_group_path")
        return parsed_config<|MERGE_RESOLUTION|>--- conflicted
+++ resolved
@@ -65,13 +65,9 @@
     "template_key_value": strategies.child_wins,
     "template": strategies.child_wins,
     "template_path": strategies.child_wins,
-<<<<<<< HEAD
-    "template": strategies.child_wins,
-    "is_project_dependency": strategies.child_wins
-=======
     "ignore": strategies.child_wins,
     "obsolete": strategies.child_wins,
->>>>>>> 95d4a92b
+    "is_project_dependency": strategies.child_wins,
 }
 
 STACK_GROUP_CONFIG_ATTRIBUTES = ConfigAttributes(
@@ -310,11 +306,6 @@
                             "Valid dependency names are: "
                             "{stackkeys}. "
                             "Please make sure that your dependencies stack_outputs "
-<<<<<<< HEAD
-                            "have their full path from `config` defined."
-                            .format(stackname=stack.name, dep=dep,
-                                    stackkeys=", ".join(stack_map.keys())))
-=======
                             "have their full path from `config` defined.".format(
                                 stackname=stack.name,
                                 dep=dep,
@@ -324,9 +315,6 @@
                 # We deduplicate the dependencies using a set here, since it's possible that a given
                 # dependency ends up in the list multiple times.
                 stack.dependencies = list(set(stack.dependencies))
-            else:
-                stack.dependencies = []
->>>>>>> 95d4a92b
             stacks.add(stack)
         return stacks
 
@@ -608,24 +596,17 @@
                     )
                 )
 
-<<<<<<< HEAD
-        s3_details = self._collect_s3_details(
-            stack_name, config
-        )
-        is_project_dependency = config.get("is_project_dependency", False)
-        if is_project_dependency:
-            dependencies = []
-        else:
-            dependencies = config.get("dependencies", [])
-=======
         s3_details = self._collect_s3_details(stack_name, config)
         # If disable/enable rollback was specified on the command line, use that. Otherwise,
         # fall back to the stack config.
         disable_rollback = self.context.command_params.get("disable_rollback")
         if disable_rollback is None:
             disable_rollback = config.get("disable_rollback", False)
->>>>>>> 95d4a92b
-
+        is_project_dependency = config.get("is_project_dependency", False)
+        if is_project_dependency:
+            dependencies = []
+        else:
+            dependencies = config.get("dependencies", [])
         stack = Stack(
             name=stack_name,
             project_code=config["project_code"],
@@ -654,15 +635,11 @@
             on_failure=config.get("on_failure"),
             disable_rollback=disable_rollback,
             stack_timeout=config.get("stack_timeout", 0),
-<<<<<<< HEAD
-            stack_group_config=parsed_stack_group_config,
-            is_project_dependency=is_project_dependency
-=======
             ignore=config.get("ignore", False),
             obsolete=config.get("obsolete", False),
             stack_group_config=parsed_stack_group_config,
             config=config,
->>>>>>> 95d4a92b
+            is_project_dependency=is_project_dependency,
         )
 
         del self.templating_vars["stack_group_config"]
