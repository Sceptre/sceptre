# -*- coding: utf-8 -*-

"""
sceptre.config

This module implements a ConfigReader class, which is responsible for reading
and constructing Stacks.
"""

import collections
import copy
import datetime
import fnmatch
import logging
from os import environ, path, walk
from pkg_resources import iter_entry_points
from pathlib import Path
import yaml

from jinja2 import Environment
from jinja2 import StrictUndefined
from jinja2 import FileSystemLoader
from jinja2 import select_autoescape
from packaging.specifiers import SpecifierSet
from packaging.version import Version

from sceptre import __version__
from sceptre.exceptions import DependencyDoesNotExistError
from sceptre.exceptions import InvalidConfigFileError
from sceptre.exceptions import InvalidSceptreDirectoryError
from sceptre.exceptions import VersionIncompatibleError
from sceptre.exceptions import ConfigFileNotFoundError
from sceptre.helpers import sceptreise_path
from sceptre.stack import Stack
from sceptre.config import strategies

ConfigAttributes = collections.namedtuple("Attributes", "required optional")

CONFIG_MERGE_STRATEGIES = {
    "dependencies": strategies.list_join,
    "hooks": strategies.child_wins,
    "iam_role": strategies.child_wins,
    "j2_environment": strategies.child_wins,
    "notifications": strategies.child_wins,
    "on_failure": strategies.child_wins,
    "parameters": strategies.child_wins,
    "profile": strategies.child_wins,
    "project_code": strategies.child_wins,
    "protect": strategies.child_wins,
    "region": strategies.child_wins,
    "required_version": strategies.child_wins,
    "role_arn": strategies.child_wins,
    "sceptre_user_data": strategies.child_wins,
    "stack_name": strategies.child_wins,
    "stack_tags": strategies.child_wins,
    "stack_timeout": strategies.child_wins,
    "template_bucket_name": strategies.child_wins,
    "template_key_value": strategies.child_wins,
    "template_path": strategies.child_wins
}

STACK_GROUP_CONFIG_ATTRIBUTES = ConfigAttributes(
    {
        "project_code",
        "region"
    },
    {
        "template_bucket_name",
        "template_key_prefix",
        "required_version",
        "j2_environment"
    }
)

STACK_CONFIG_ATTRIBUTES = ConfigAttributes(
    {
        "template_path"
    },
    {
        "dependencies",
        "hooks",
        "iam_role",
        "notifications",
        "on_failure",
        "parameters",
        "profile",
        "protect",
        "role_arn",
        "sceptre_user_data",
        "stack_name",
        "stack_tags",
        "stack_timeout"
    }
)

INTERNAL_CONFIG_ATTRIBUTES = ConfigAttributes(
    {
        "project_path",
        "stack_group_path",
    },
    {
    }
)

REQUIRED_KEYS = STACK_GROUP_CONFIG_ATTRIBUTES.required.union(
    STACK_CONFIG_ATTRIBUTES.required
)


class ConfigReader(object):
    """
    Parses YAML configuration files and produces Stack objects.

    Responsible for loading Resolvers and Hook classes and adding them as
    constructors to the PyYAML parser.

    :param context: A SceptreContext.
    :type sceptre.context.SceptreContext:
    """

    def __init__(self, context):
        self.logger = logging.getLogger(__name__)
        self.context = context
        self.full_config_path = self.context.full_config_path()

        # Check is valid sceptre project folder
        self._check_valid_project_path(self.full_config_path)

        # Add Resolver and Hook classes to PyYAML loader
        self._add_yaml_constructors(["sceptre.hooks", "sceptre.resolvers"])
        if not self.context.user_variables:
            self.context.user_variables = {}

        self.templating_vars = {"var": self.context.user_variables}

    def _add_yaml_constructors(self, entry_point_groups):
        """
        Adds PyYAML constructor functions for all classes found registered at
        the given entry point groups. Classes are registered whereby the node
        tag is the entry point name.

        :param entry_point_groups: Names of entry point groups.
        :type entry_point_groups: list
        """
        self.logger.debug(
            "Adding yaml constructors for the entry point groups {0}".format(
                entry_point_groups
            )
        )

        def constructor_factory(node_class):
            """
            Returns constructor that will initialise objects from a
            given node class.

            :param node_class: Class representing the node.
            :type node_class: class
            :returns: Class initialiser.
            :rtype: func
            """
            # This function signture is required by PyYAML
            def class_constructor(loader, node):
                return node_class(
                    loader.construct_object(self.resolve_node_tag(loader, node))
                )  # pragma: no cover

            return class_constructor

        for group in entry_point_groups:
            for entry_point in iter_entry_points(group):
                # Retrieve name and class from entry point
                node_tag = u'!' + entry_point.name
                node_class = entry_point.load()

                # Add constructor to PyYAML loader
                yaml.SafeLoader.add_constructor(
                    node_tag, constructor_factory(node_class)
                )
                self.logger.debug(
                    "Added constructor for %s with node tag %s",
                    str(node_class), node_tag
                )

    def resolve_node_tag(self, loader, node):
        node = copy.copy(node)
        node.tag = loader.resolve(type(node), node.value, (True, False))
        return node

    def construct_stacks(self):
        """
        Traverses the files under the command path.
        For each file encountered, a Stack is constructed
        using the correct config. Dependencies are traversed
        and a final set of Stacks is returned.

        :returns: A set of Stacks.
        :rtype: set
        """
        stack_map = {}
        command_stacks = set()
        root = self.context.full_command_path()

        if path.isfile(root):
            todo = {root}
        else:
            todo = set()
            for directory_name, sub_directories, files in walk(root, followlinks=True):
                for filename in fnmatch.filter(files, '*.yaml'):
                    if filename.startswith('config.'):
                        continue

                    todo.add(path.join(directory_name, filename))

        stack_group_configs = {}
        full_todo = todo.copy()
        deps_todo = set()

        while todo:
            abs_path = todo.pop()
            rel_path = path.relpath(
                abs_path, start=self.context.full_config_path())
            directory, filename = path.split(rel_path)

            if directory in stack_group_configs:
                stack_group_config = stack_group_configs[directory]
            else:
                stack_group_config = stack_group_configs[directory] = \
                    self.read(path.join(directory, self.context.config_file))

            stack = self._construct_stack(rel_path, stack_group_config)
            for dep in stack.dependencies:
                full_dep = str(Path(self.context.full_config_path(), dep))
                if not path.exists(full_dep):
                    raise DependencyDoesNotExistError(
                        "{stackname}: Dependency {dep} not found. "
                        "Please make sure that your dependencies stack_outputs "
                        "have their full path from `config` defined."
                        .format(stackname=stack.name, dep=dep))

                if full_dep not in full_todo and full_dep not in deps_todo:
                    todo.add(full_dep)
                    deps_todo.add(full_dep)

            stack_map[sceptreise_path(rel_path)] = stack

            full_command_path = self.context.full_command_path()
            if abs_path == full_command_path\
                    or abs_path.startswith(full_command_path.rstrip(path.sep) + path.sep):
                command_stacks.add(stack)

        stacks = self.resolve_stacks(stack_map)

        return stacks, command_stacks

    def resolve_stacks(self, stack_map):
        """
        Transforms map of Stacks into a set of Stacks, transforms dependencies
        from a list of Strings (stack names) to a list of Stacks.

        :param stack_map: Map of stacks, containing dependencies as list of Strings.
        :type base_config: dict
        :returns: Set of stacks, containing dependencies as list of Stacks.
        :rtype: set
        :raises: sceptre.exceptions.DependencyDoesNotExistError
        """
        stacks = set()
        for stack in stack_map.values():
            if not self.context.ignore_dependencies:
                for i, dep in enumerate(stack.dependencies):
                    try:
                        stack.dependencies[i] = stack_map[sceptreise_path(dep)]
                    except KeyError:
                        raise DependencyDoesNotExistError(
                            "{stackname}: Dependency {dep} not found. "
                            "Valid dependency names are: "
                            "{stackkeys}. "
                            "Please make sure that your dependencies stack_outputs "
                            "have their full path from `config` defined."
                            .format(stackname=stack.name, dep=dep,
                                    stackkeys=", ".join(stack_map.keys())))

            else:
                stack.dependencies = []
            stacks.add(stack)
        return stacks

    def read(self, rel_path, base_config=None):
        """
        Reads in configuration from one or more YAML files
        within the Sceptre project folder.

        :param rel_path: Relative path to config to read.
        :type rel_path: str
        :param base_config: Base config to provide defaults.
        :type base_config: dict
        :returns: Config read from config files.
        :rtype: dict
        """
        self.logger.debug("Reading in '%s' files...", rel_path)
        directory_path, filename = path.split(rel_path)
        abs_path = path.join(self.full_config_path, rel_path)

        # Adding properties from class
        config = {
            "project_path": self.context.project_path,
            "stack_group_path": directory_path
        }

        # Adding defaults from base config.
        if base_config:
            config.update(base_config)

        # Check if file exists, but ignore config.yaml as can be inherited.
        if not path.isfile(abs_path)\
                and not filename.endswith(self.context.config_file):
            raise ConfigFileNotFoundError(
                "Config file \"{0}\" not found.".format(rel_path)
            )

        # Parse and read in the config files.
        this_config = self._recursive_read(directory_path, filename, config)

        if "dependencies" in config or "dependencies" in this_config:
            this_config['dependencies'] = \
                CONFIG_MERGE_STRATEGIES['dependencies'](
                    this_config.get("dependencies"),
                    config.get("dependencies")
            )
        config.update(this_config)

        self._check_version(config)

        self.logger.debug("Config: %s", config)
        return config

    def _recursive_read(self, directory_path, filename, stack_group_config):
        """
        Traverses the directory_path, from top to bottom, reading in all
        relevant config files. If config attributes are encountered further
        down the StackGroup they are merged with the parent as defined in the
        `CONFIG_MERGE_STRATEGIES` dict.

        :param directory_path: Relative directory path to config to read.
        :type directory_path: str
        :param filename: File name for the config to read.
        :type filename: dict
        :param stack_group_config: The loaded config file for the StackGroup
        :type stack_group_config: dict
        :returns: Representation of inherited config.
        :rtype: dict
        """

        parent_directory = path.split(directory_path)[0]

        # Base condition for recursion
        config = {}

        if directory_path:
            config = self._recursive_read(parent_directory, filename, stack_group_config)

        # Read config file and overwrite inherited properties
        child_config = self._render(directory_path, filename, stack_group_config) or {}

        for config_key, strategy in CONFIG_MERGE_STRATEGIES.items():
            value = strategy(
                config.get(config_key), child_config.get(config_key)
            )

            if value:
                child_config[config_key] = value

        config.update(child_config)

        return config

    def _render(self, directory_path, basename, stack_group_config):
        """
        Reads a configuration file, loads the config file as a template
        and returns config loaded from the file.

        :param directory_path: Relative directory path to config to read.
        :type directory_path: str
        :param basename: The filename of the config file
        :type basename: str
        :param stack_group_config: The loaded config file for the StackGroup
        :type stack_group_config: dict
        :returns: rendered template of config file.
        :rtype: dict
        """
        config = {}
        abs_directory_path = path.join(self.full_config_path, directory_path)
        if path.isfile(path.join(abs_directory_path, basename)):
            default_environment = {
                "autoescape": select_autoescape(
                    disabled_extensions=('yaml',),
                    default=True,
                ),
<<<<<<< HEAD
                loader=FileSystemLoader(abs_directory_path),
                undefined=StrictUndefined,
                extensions=self.context.j2_extensions,
            )
=======
                "loader": FileSystemLoader(abs_directory_path),
                "undefined": StrictUndefined,
            }
            environment = strategies.dict_merge(
                default_environment,
                stack_group_config.get("j2_environment", {}))
            jinja_env = Environment(**environment)
>>>>>>> 93f28550
            template = jinja_env.get_template(basename)
            self.templating_vars.update(stack_group_config)
            rendered_template = template.render(
                self.templating_vars,
                command_path=self.context.command_path.split(path.sep),
                environment_variable=environ
            )

            try:
                config = yaml.safe_load(rendered_template)
            except Exception as err:
                raise ValueError(
                    "Error parsing {}:\n{}".format(abs_directory_path, err)
                )

            return config

    @staticmethod
    def _check_valid_project_path(config_path):
        """
        Raises an InvalidSceptreDirectoryError if ``path`` is not a directory.

        :param path: A config directory path.
        :type path: str
        :raises: sceptre.exceptions.InvalidSceptreDirectoryError
        """
        if not path.isdir(config_path):
            raise InvalidSceptreDirectoryError(
                "Check '{0}' exists.".format(config_path)
            )

    def _check_version(self, config):
        """
        Raises a VersionIncompatibleException when the current Sceptre version
        does not comply with the configured version requirement.

        :raises: sceptre.exceptions.VersionIncompatibleException
        """
        sceptre_version = __version__
        if 'required_version' in config:
            required_version = config['required_version']
            if Version(sceptre_version) not in SpecifierSet(required_version, True):
                raise VersionIncompatibleError(
                    "Current sceptre version ({0}) does not meet version "
                    "requirements: {1}".format(
                        sceptre_version, required_version
                    )
                )

    @staticmethod
    def _collect_s3_details(stack_name, config):
        """
        Collects and constructs details for where to store the Template in S3.

        :param stack_name: Stack name.
        :type stack_name: str
        :param config: Config with details.
        :type config: dict
        :returns: S3 details.
        :rtype: dict
        """
        s3_details = None
        if "template_bucket_name" in config:
            template_key = "/".join([
                sceptreise_path(stack_name), "{time_stamp}.json".format(
                    time_stamp=datetime.datetime.utcnow().strftime(
                        "%Y-%m-%d-%H-%M-%S-%fZ"
                    )
                )
            ])

            if "template_key_prefix" in config:
                prefix = config["template_key_prefix"]
                template_key = "/".join([prefix.strip("/"), template_key])

            s3_details = {
                "bucket_name": config["template_bucket_name"],
                "bucket_key": template_key
            }
        return s3_details

    def _construct_stack(self, rel_path, stack_group_config=None):
        """
        Constructs an individual Stack object from a config path and a
        base config.

        :param rel_path: A relative config file path.
        :type rel_path: str
        :param stack_group_config: The Stack group config to use as defaults.
        :type stack_group_config: dict
        :returns: Stack object
        :rtype: sceptre.stack.Stack
        """

        directory, filename = path.split(rel_path)
        if filename == self.context.config_file:
            pass

        self.templating_vars["stack_group_config"] = stack_group_config
        parsed_stack_group_config = self._parsed_stack_group_config(stack_group_config)
        config = self.read(rel_path, stack_group_config)
        stack_name = path.splitext(rel_path)[0]

        # Check for missing mandatory attributes
        for required_key in REQUIRED_KEYS:
            if required_key not in config:
                raise InvalidConfigFileError(
                    "Required attribute '{0}' not found in configuration of '{1}'.".format(
                        required_key, stack_name
                    )
                )

        abs_template_path = path.join(
            self.context.project_path, self.context.templates_path,
            sceptreise_path(config["template_path"])
        )

        s3_details = self._collect_s3_details(
            stack_name, config
        )
        stack = Stack(
            name=stack_name,
            project_code=config["project_code"],
            template_path=abs_template_path,
            region=config["region"],
            template_bucket_name=config.get("template_bucket_name"),
            template_key_prefix=config.get("template_key_prefix"),
            required_version=config.get("required_version"),
            iam_role=config.get("iam_role"),
            profile=config.get("profile"),
            parameters=config.get("parameters", {}),
            sceptre_user_data=config.get("sceptre_user_data", {}),
            hooks=config.get("hooks", {}),
            s3_details=s3_details,
            dependencies=config.get("dependencies", []),
            role_arn=config.get("role_arn"),
            protected=config.get("protect", False),
            tags=config.get("stack_tags", {}),
            external_name=config.get("stack_name"),
            notifications=config.get("notifications"),
            on_failure=config.get("on_failure"),
            stack_timeout=config.get("stack_timeout", 0),
            stack_group_config=parsed_stack_group_config
        )

        del self.templating_vars["stack_group_config"]
        return stack

    def _parsed_stack_group_config(self, stack_group_config):
        """
        Remove all config items that are supported by Sceptre and
        remove the `project_path` and `stack_group_path` added by `read()`.
        Return a dictionary that has only user-specified config items.
        """
        parsed_config = {
            key: stack_group_config[key]
            for key in
            set(stack_group_config) - set(CONFIG_MERGE_STRATEGIES)
        }
        parsed_config.pop("project_path")
        parsed_config.pop("stack_group_path")
        return parsed_config<|MERGE_RESOLUTION|>--- conflicted
+++ resolved
@@ -395,12 +395,6 @@
                     disabled_extensions=('yaml',),
                     default=True,
                 ),
-<<<<<<< HEAD
-                loader=FileSystemLoader(abs_directory_path),
-                undefined=StrictUndefined,
-                extensions=self.context.j2_extensions,
-            )
-=======
                 "loader": FileSystemLoader(abs_directory_path),
                 "undefined": StrictUndefined,
             }
@@ -408,7 +402,6 @@
                 default_environment,
                 stack_group_config.get("j2_environment", {}))
             jinja_env = Environment(**environment)
->>>>>>> 93f28550
             template = jinja_env.get_template(basename)
             self.templating_vars.update(stack_group_config)
             rendered_template = template.render(
