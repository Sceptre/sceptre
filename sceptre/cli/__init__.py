# -*- coding: utf-8 -*-

"""
sceptre.cli

This module implements Sceptre's CLI, and should not be directly imported.
"""

import os

import warnings

import click
import colorama
import yaml

from sceptre import __version__
from sceptre.cli.new import new_group
from sceptre.cli.create import create_command
from sceptre.cli.update import update_command
from sceptre.cli.delete import delete_command
from sceptre.cli.launch import launch_command
from sceptre.cli.execute import execute_command
from sceptre.cli.describe import describe_group
from sceptre.cli.list import list_group
from sceptre.cli.policy import set_policy_command
from sceptre.cli.status import status_command
from sceptre.cli.template import (validate_command, generate_command,
                                  estimate_cost_command)
from sceptre.cli.helpers import setup_logging, catch_exceptions


@click.group()
@click.version_option(version=__version__, prog_name="Sceptre")
@click.option("--debug", is_flag=True, help="Turn on debug logging.")
@click.option("--dir", "directory", help="Specify sceptre directory.")
@click.option(
    "--output", type=click.Choice(["text", "yaml", "json"]), default="text",
    help="The formatting style for command output.")
@click.option("--no-colour", is_flag=True, help="Turn off output colouring.")
@click.option(
    "--var", multiple=True, help="A variable to template into config files.")
@click.option(
    "--var-file", multiple=True, type=click.File("rb"),
    help="A YAML file of variables to template into config files.")
@click.option(
    "--ignore-dependencies", is_flag=True, help="Ignore dependencies when executing command.")
@click.option(
    "--j2_extension", "j2_extensions",  multiple=True,
    help="Import path of Jinja2 extension to load.")
@click.pass_context
@catch_exceptions
def cli(
        ctx,
        debug,
        directory,
        output,
        no_colour,
        var,
        var_file,
<<<<<<< HEAD
        ignore_dependencies,
        j2_extensions
=======
        ignore_dependencies
>>>>>>> 93f28550
):
    """
    Sceptre is a tool to manage your cloud native infrastructure deployments.

    """
    logger = setup_logging(debug, no_colour)
    colorama.init()
    # Enable deprecation warnings
    warnings.simplefilter("always", DeprecationWarning)
    ctx.obj = {
        "user_variables": {},
        "output_format": output,
        "no_colour": no_colour,
        "ignore_dependencies": ignore_dependencies,
        "project_path": directory if directory else os.getcwd(),
        "j2_extensions": j2_extensions
    }
    if var_file:
        for fh in var_file:
            parsed = yaml.safe_load(fh.read())
            ctx.obj.get("user_variables").update(parsed)

            # the rest of this block is for debug purposes only
            existing_keys = set(ctx.obj.get("user_variables").keys())
            new_keys = set(parsed.keys())
            overloaded_keys = existing_keys & new_keys  # intersection
            if overloaded_keys:
                logger.debug(
                    "Duplicate variables encountered: {0}. "
                    "Using values from: {1}."
                    .format(", ".join(overloaded_keys), fh.name)
                )

    if var:
        def update_dict(variable):
            variable_key, variable_value = variable.split("=")
            keys = variable_key.split(".")

            def nested_set(dic, keys, value):
                for key in keys[:-1]:
                    dic = dic.setdefault(key, {})
                dic[keys[-1]] = value

            nested_set(ctx.obj.get("user_variables"), keys, variable_value)

        # --var options overwrite --var-file options
        for variable in var:
            update_dict(variable)


cli.add_command(new_group)
cli.add_command(create_command)
cli.add_command(update_command)
cli.add_command(delete_command)
cli.add_command(launch_command)
cli.add_command(execute_command)
cli.add_command(validate_command)
cli.add_command(estimate_cost_command)
cli.add_command(generate_command)
cli.add_command(set_policy_command)
cli.add_command(status_command)
cli.add_command(list_group)
cli.add_command(describe_group)<|MERGE_RESOLUTION|>--- conflicted
+++ resolved
@@ -45,9 +45,6 @@
     help="A YAML file of variables to template into config files.")
 @click.option(
     "--ignore-dependencies", is_flag=True, help="Ignore dependencies when executing command.")
-@click.option(
-    "--j2_extension", "j2_extensions",  multiple=True,
-    help="Import path of Jinja2 extension to load.")
 @click.pass_context
 @catch_exceptions
 def cli(
@@ -58,12 +55,7 @@
         no_colour,
         var,
         var_file,
-<<<<<<< HEAD
-        ignore_dependencies,
-        j2_extensions
-=======
         ignore_dependencies
->>>>>>> 93f28550
 ):
     """
     Sceptre is a tool to manage your cloud native infrastructure deployments.
@@ -78,8 +70,7 @@
         "output_format": output,
         "no_colour": no_colour,
         "ignore_dependencies": ignore_dependencies,
-        "project_path": directory if directory else os.getcwd(),
-        "j2_extensions": j2_extensions
+        "project_path": directory if directory else os.getcwd()
     }
     if var_file:
         for fh in var_file:
