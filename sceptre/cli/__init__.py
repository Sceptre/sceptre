# -*- coding: utf-8 -*-

# flake8: noqa

"""
sceptre.cli

This module implements Sceptre's CLI, and should not be directly imported.
"""

import os

import warnings

import click
import colorama

from sceptre import __version__
from sceptre.cli.new import new_group
from sceptre.cli.create import create_command
from sceptre.cli.update import update_command
from sceptre.cli.delete import delete_command
from sceptre.cli.launch import launch_command
from sceptre.cli.execute import execute_command
from sceptre.cli.describe import describe_group
from sceptre.cli.list import list_group
from sceptre.cli.policy import set_policy_command
from sceptre.cli.status import status_command
from sceptre.cli.template import (validate_command, generate_command,
                                  stack_name_command, fetch_remote_template_command,
                                  diff_command, estimate_cost_command)
<<<<<<< HEAD
from sceptre.cli.helpers import setup_logging, catch_exceptions
=======
from sceptre.cli.helpers import catch_exceptions, setup_vars
>>>>>>> b1a23559


@click.group()
@click.version_option(version=__version__, prog_name="Sceptre")
@click.option("--debug", is_flag=True, help="Turn on debug logging.")
@click.option("--dir", "directory", help="Specify sceptre directory.")
@click.option(
    "--output", type=click.Choice(["text", "yaml", "json"]), default="text",
    help="The formatting style for command output.")
@click.option("--no-colour", is_flag=True, help="Turn off output colouring.")
@click.option(
    "--var", multiple=True,
    help="A variable to replace the value of an item in config file.")
@click.option(
    "--var-file", multiple=True, type=click.File("rb"),
    help="A YAML file of variables to replace the values of items in config files.")
@click.option(
<<<<<<< HEAD
    "--ignore-dependencies", is_flag=True, help="Ignore dependencies when executing command.")
@click.option(
    "--merge-keys", is_flag=True, default=False,
    help="Deep merge keys in successive var dicts.")
@click.pass_context
@catch_exceptions
def cli(
        ctx,
        debug,
        directory,
        output,
        no_colour,
        var,
        var_file,
        ignore_dependencies,
        merge_keys
=======
    "--merge-vars", is_flag=True, default=False,
    help="Merge variables from successive --vars and var files")
@click.pass_context
@catch_exceptions
def cli(
        ctx, debug, directory, output, no_colour, var, var_file, ignore_dependencies, merge_vars
>>>>>>> b1a23559
):
    """
    Sceptre is a tool to manage your cloud native infrastructure deployments.
    """
<<<<<<< HEAD
    def deep_merge(source, destination):
        for key, value in source.items():
            if isinstance(value, dict):
                node = destination.setdefault(key, {})
                deep_merge(value, node)
            else:
                destination[key] = value

        return destination

    def update_dict(variable):
        variable_key, variable_value = variable.split("=")
        keys = variable_key.split(".")

        def nested_set(dic, keys, value):
            for key in keys[:-1]:
                dic = dic.setdefault(key, {})
            dic[keys[-1]] = value

        nested_set(ctx.obj.get("user_variables"), keys, variable_value)

    logger = setup_logging(debug, no_colour)
=======
>>>>>>> b1a23559
    colorama.init()
    # Enable deprecation warnings
    warnings.simplefilter("always", DeprecationWarning)
    ctx.obj = {
        "user_variables": setup_vars(var_file, var, merge_vars, debug, no_colour),
        "output_format": output,
        "no_colour": no_colour,
        "ignore_dependencies": ignore_dependencies,
        "project_path": directory if directory else os.getcwd()
    }
<<<<<<< HEAD
    if var_file:
        for fh in var_file:
            parsed = yaml.safe_load(fh.read())

            if merge_keys:
                ctx.obj["user_variables"] = deep_merge(parsed, ctx.obj["user_variables"])
            else:
                ctx.obj["user_variables"].update(parsed)

            # the rest of this block is for debug purposes only
            existing_keys = set(ctx.obj.get("user_variables").keys())
            new_keys = set(parsed.keys())
            overloaded_keys = existing_keys & new_keys  # intersection

            if overloaded_keys:
                message = "Duplicate variables encountered: "

                if merge_keys:
                    message += "{0}. Using values from: {1}.".format(
                        ", ".join(overloaded_keys), fh.name)
                else:
                    message += "{0}. Performing deep merge, {1} wins.".format(
                        ", ".join(overloaded_keys), fh.name)

                logger.debug(message)

    if var:
        # --var options overwrite --var-file options, unless a dict and --merge-keys.
        for variable in var:
            if isinstance(variable, dict) and merge_keys:
                ctx.obj["user_variables"] = deep_merge(variable, ctx.obj["user_variables"])
            else:
                update_dict(variable)
=======
>>>>>>> b1a23559


cli.add_command(new_group)
cli.add_command(create_command)
cli.add_command(update_command)
cli.add_command(delete_command)
cli.add_command(launch_command)
cli.add_command(execute_command)
cli.add_command(validate_command)
cli.add_command(estimate_cost_command)
cli.add_command(generate_command)
cli.add_command(fetch_remote_template_command)
cli.add_command(stack_name_command)
cli.add_command(diff_command)
cli.add_command(set_policy_command)
cli.add_command(status_command)
cli.add_command(list_group)
cli.add_command(describe_group)<|MERGE_RESOLUTION|>--- conflicted
+++ resolved
@@ -1,6 +1,4 @@
 # -*- coding: utf-8 -*-
-
-# flake8: noqa
 
 """
 sceptre.cli
@@ -29,11 +27,7 @@
 from sceptre.cli.template import (validate_command, generate_command,
                                   stack_name_command, fetch_remote_template_command,
                                   diff_command, estimate_cost_command)
-<<<<<<< HEAD
-from sceptre.cli.helpers import setup_logging, catch_exceptions
-=======
 from sceptre.cli.helpers import catch_exceptions, setup_vars
->>>>>>> b1a23559
 
 
 @click.group()
@@ -51,60 +45,16 @@
     "--var-file", multiple=True, type=click.File("rb"),
     help="A YAML file of variables to replace the values of items in config files.")
 @click.option(
-<<<<<<< HEAD
-    "--ignore-dependencies", is_flag=True, help="Ignore dependencies when executing command.")
-@click.option(
-    "--merge-keys", is_flag=True, default=False,
-    help="Deep merge keys in successive var dicts.")
-@click.pass_context
-@catch_exceptions
-def cli(
-        ctx,
-        debug,
-        directory,
-        output,
-        no_colour,
-        var,
-        var_file,
-        ignore_dependencies,
-        merge_keys
-=======
     "--merge-vars", is_flag=True, default=False,
     help="Merge variables from successive --vars and var files")
 @click.pass_context
 @catch_exceptions
 def cli(
         ctx, debug, directory, output, no_colour, var, var_file, ignore_dependencies, merge_vars
->>>>>>> b1a23559
 ):
     """
     Sceptre is a tool to manage your cloud native infrastructure deployments.
     """
-<<<<<<< HEAD
-    def deep_merge(source, destination):
-        for key, value in source.items():
-            if isinstance(value, dict):
-                node = destination.setdefault(key, {})
-                deep_merge(value, node)
-            else:
-                destination[key] = value
-
-        return destination
-
-    def update_dict(variable):
-        variable_key, variable_value = variable.split("=")
-        keys = variable_key.split(".")
-
-        def nested_set(dic, keys, value):
-            for key in keys[:-1]:
-                dic = dic.setdefault(key, {})
-            dic[keys[-1]] = value
-
-        nested_set(ctx.obj.get("user_variables"), keys, variable_value)
-
-    logger = setup_logging(debug, no_colour)
-=======
->>>>>>> b1a23559
     colorama.init()
     # Enable deprecation warnings
     warnings.simplefilter("always", DeprecationWarning)
@@ -115,42 +65,6 @@
         "ignore_dependencies": ignore_dependencies,
         "project_path": directory if directory else os.getcwd()
     }
-<<<<<<< HEAD
-    if var_file:
-        for fh in var_file:
-            parsed = yaml.safe_load(fh.read())
-
-            if merge_keys:
-                ctx.obj["user_variables"] = deep_merge(parsed, ctx.obj["user_variables"])
-            else:
-                ctx.obj["user_variables"].update(parsed)
-
-            # the rest of this block is for debug purposes only
-            existing_keys = set(ctx.obj.get("user_variables").keys())
-            new_keys = set(parsed.keys())
-            overloaded_keys = existing_keys & new_keys  # intersection
-
-            if overloaded_keys:
-                message = "Duplicate variables encountered: "
-
-                if merge_keys:
-                    message += "{0}. Using values from: {1}.".format(
-                        ", ".join(overloaded_keys), fh.name)
-                else:
-                    message += "{0}. Performing deep merge, {1} wins.".format(
-                        ", ".join(overloaded_keys), fh.name)
-
-                logger.debug(message)
-
-    if var:
-        # --var options overwrite --var-file options, unless a dict and --merge-keys.
-        for variable in var:
-            if isinstance(variable, dict) and merge_keys:
-                ctx.obj["user_variables"] = deep_merge(variable, ctx.obj["user_variables"])
-            else:
-                update_dict(variable)
-=======
->>>>>>> b1a23559
 
 
 cli.add_command(new_group)
