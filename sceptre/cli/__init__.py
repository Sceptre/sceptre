# -*- coding: utf-8 -*-

# flake8: noqa

"""
sceptre.cli

This module implements Sceptre's CLI, and should not be directly imported.
"""

import os

import warnings

import click
import colorama

from sceptre import __version__
from sceptre.cli.new import new_group
from sceptre.cli.create import create_command
from sceptre.cli.update import update_command
from sceptre.cli.delete import delete_command
from sceptre.cli.launch import launch_command
from sceptre.cli.execute import execute_command
from sceptre.cli.describe import describe_group
from sceptre.cli.list import list_group
from sceptre.cli.policy import set_policy_command
from sceptre.cli.status import status_command
from sceptre.cli.template import (validate_command, generate_command,
<<<<<<< HEAD
                                  stack_name_command, fetch_remote_template_command,
                                  diff_command, estimate_cost_command)
from sceptre.cli.helpers import setup_logging, catch_exceptions
=======
                                  estimate_cost_command)
from sceptre.cli.helpers import catch_exceptions, setup_vars
>>>>>>> ccf88579


@click.group()
@click.version_option(version=__version__, prog_name="Sceptre")
@click.option("--debug", is_flag=True, help="Turn on debug logging.")
@click.option("--dir", "directory", help="Specify sceptre directory.")
@click.option(
    "--output", type=click.Choice(["text", "yaml", "json"]), default="text",
    help="The formatting style for command output.")
@click.option("--no-colour", is_flag=True, help="Turn off output colouring.")
@click.option(
    "--var", multiple=True,
    help="A variable to replace the value of an item in config file.")
@click.option(
    "--var-file", multiple=True, type=click.File("rb"),
    help="A YAML file of variables to replace the values of items in config files.")
@click.option(
<<<<<<< HEAD
    "--ignore-dependencies", is_flag=True, help="Ignore dependencies when executing command.")
@click.option(
    "--merge-keys", is_flag=True, default=False,
    help="Deep merge keys in successive var dicts.")
@click.pass_context
@catch_exceptions
def cli(
        ctx,
        debug,
        directory,
        output,
        no_colour,
        var,
        var_file,
        ignore_dependencies,
        merge_keys
=======
    "--ignore-dependencies", is_flag=True,
    help="Ignore dependencies when executing command.")
@click.option(
    "--merge-vars", is_flag=True, default=False,
    help="Merge variables from successive --vars and var files")
@click.pass_context
@catch_exceptions
def cli(
        ctx, debug, directory, output, no_colour, var, var_file, ignore_dependencies, merge_vars
>>>>>>> ccf88579
):
    """
    Sceptre is a tool to manage your cloud native infrastructure deployments.
    """
<<<<<<< HEAD
    def deep_merge(source, destination):
        for key, value in source.items():
            if isinstance(value, dict):
                node = destination.setdefault(key, {})
                deep_merge(value, node)
            else:
                destination[key] = value

        return destination

    def update_dict(variable):
        variable_key, variable_value = variable.split("=")
        keys = variable_key.split(".")

        def nested_set(dic, keys, value):
            for key in keys[:-1]:
                dic = dic.setdefault(key, {})
            dic[keys[-1]] = value

        nested_set(ctx.obj.get("user_variables"), keys, variable_value)

    logger = setup_logging(debug, no_colour)
=======
>>>>>>> ccf88579
    colorama.init()
    # Enable deprecation warnings
    warnings.simplefilter("always", DeprecationWarning)
    ctx.obj = {
        "user_variables": setup_vars(var_file, var, merge_vars, debug, no_colour),
        "output_format": output,
        "no_colour": no_colour,
        "ignore_dependencies": ignore_dependencies,
        "project_path": directory if directory else os.getcwd()
    }
<<<<<<< HEAD
    if var_file:
        for fh in var_file:
            parsed = yaml.safe_load(fh.read())

            if merge_keys:
                ctx.obj["user_variables"] = deep_merge(parsed, ctx.obj["user_variables"])
            else:
                ctx.obj["user_variables"].update(parsed)

            # the rest of this block is for debug purposes only
            existing_keys = set(ctx.obj.get("user_variables").keys())
            new_keys = set(parsed.keys())
            overloaded_keys = existing_keys & new_keys  # intersection

            if overloaded_keys:
                message = "Duplicate variables encountered: "

                if merge_keys:
                    message += "{0}. Using values from: {1}.".format(
                        ", ".join(overloaded_keys), fh.name)
                else:
                    message += "{0}. Performing deep merge, {1} wins.".format(
                        ", ".join(overloaded_keys), fh.name)

                logger.debug(message)

    if var:
        # --var options overwrite --var-file options, unless a dict and --merge-keys.
        for variable in var:
            if isinstance(variable, dict) and merge_keys:
                ctx.obj["user_variables"] = deep_merge(variable, ctx.obj["user_variables"])
            else:
                update_dict(variable)
=======
>>>>>>> ccf88579


cli.add_command(new_group)
cli.add_command(create_command)
cli.add_command(update_command)
cli.add_command(delete_command)
cli.add_command(launch_command)
cli.add_command(execute_command)
cli.add_command(validate_command)
cli.add_command(estimate_cost_command)
cli.add_command(generate_command)
cli.add_command(fetch_remote_template_command)
cli.add_command(stack_name_command)
cli.add_command(diff_command)
cli.add_command(set_policy_command)
cli.add_command(status_command)
cli.add_command(list_group)
cli.add_command(describe_group)<|MERGE_RESOLUTION|>--- conflicted
+++ resolved
@@ -1,6 +1,4 @@
 # -*- coding: utf-8 -*-
-
-# flake8: noqa
 
 """
 sceptre.cli
@@ -27,14 +25,9 @@
 from sceptre.cli.policy import set_policy_command
 from sceptre.cli.status import status_command
 from sceptre.cli.template import (validate_command, generate_command,
-<<<<<<< HEAD
                                   stack_name_command, fetch_remote_template_command,
                                   diff_command, estimate_cost_command)
-from sceptre.cli.helpers import setup_logging, catch_exceptions
-=======
-                                  estimate_cost_command)
 from sceptre.cli.helpers import catch_exceptions, setup_vars
->>>>>>> ccf88579
 
 
 @click.group()
@@ -52,63 +45,16 @@
     "--var-file", multiple=True, type=click.File("rb"),
     help="A YAML file of variables to replace the values of items in config files.")
 @click.option(
-<<<<<<< HEAD
-    "--ignore-dependencies", is_flag=True, help="Ignore dependencies when executing command.")
-@click.option(
-    "--merge-keys", is_flag=True, default=False,
-    help="Deep merge keys in successive var dicts.")
-@click.pass_context
-@catch_exceptions
-def cli(
-        ctx,
-        debug,
-        directory,
-        output,
-        no_colour,
-        var,
-        var_file,
-        ignore_dependencies,
-        merge_keys
-=======
-    "--ignore-dependencies", is_flag=True,
-    help="Ignore dependencies when executing command.")
-@click.option(
     "--merge-vars", is_flag=True, default=False,
     help="Merge variables from successive --vars and var files")
 @click.pass_context
 @catch_exceptions
 def cli(
         ctx, debug, directory, output, no_colour, var, var_file, ignore_dependencies, merge_vars
->>>>>>> ccf88579
 ):
     """
     Sceptre is a tool to manage your cloud native infrastructure deployments.
     """
-<<<<<<< HEAD
-    def deep_merge(source, destination):
-        for key, value in source.items():
-            if isinstance(value, dict):
-                node = destination.setdefault(key, {})
-                deep_merge(value, node)
-            else:
-                destination[key] = value
-
-        return destination
-
-    def update_dict(variable):
-        variable_key, variable_value = variable.split("=")
-        keys = variable_key.split(".")
-
-        def nested_set(dic, keys, value):
-            for key in keys[:-1]:
-                dic = dic.setdefault(key, {})
-            dic[keys[-1]] = value
-
-        nested_set(ctx.obj.get("user_variables"), keys, variable_value)
-
-    logger = setup_logging(debug, no_colour)
-=======
->>>>>>> ccf88579
     colorama.init()
     # Enable deprecation warnings
     warnings.simplefilter("always", DeprecationWarning)
@@ -119,42 +65,6 @@
         "ignore_dependencies": ignore_dependencies,
         "project_path": directory if directory else os.getcwd()
     }
-<<<<<<< HEAD
-    if var_file:
-        for fh in var_file:
-            parsed = yaml.safe_load(fh.read())
-
-            if merge_keys:
-                ctx.obj["user_variables"] = deep_merge(parsed, ctx.obj["user_variables"])
-            else:
-                ctx.obj["user_variables"].update(parsed)
-
-            # the rest of this block is for debug purposes only
-            existing_keys = set(ctx.obj.get("user_variables").keys())
-            new_keys = set(parsed.keys())
-            overloaded_keys = existing_keys & new_keys  # intersection
-
-            if overloaded_keys:
-                message = "Duplicate variables encountered: "
-
-                if merge_keys:
-                    message += "{0}. Using values from: {1}.".format(
-                        ", ".join(overloaded_keys), fh.name)
-                else:
-                    message += "{0}. Performing deep merge, {1} wins.".format(
-                        ", ".join(overloaded_keys), fh.name)
-
-                logger.debug(message)
-
-    if var:
-        # --var options overwrite --var-file options, unless a dict and --merge-keys.
-        for variable in var:
-            if isinstance(variable, dict) and merge_keys:
-                ctx.obj["user_variables"] = deep_merge(variable, ctx.obj["user_variables"])
-            else:
-                update_dict(variable)
-=======
->>>>>>> ccf88579
 
 
 cli.add_command(new_group)
