--- conflicted
+++ resolved
@@ -26,13 +26,8 @@
 from sceptre.cli.policy import set_policy_command
 from sceptre.cli.status import status_command
 from sceptre.cli.template import (validate_command, generate_command,
-<<<<<<< HEAD
-                                  fetch_remote_template_command,
-                                  stack_name_command,
-=======
-                                  fetch_remote_template_command, diff_command,
->>>>>>> b7e45331
-                                  estimate_cost_command)
+                                  stack_name_command, fetch_remote_template_command,
+                                  diff_command, estimate_cost_command)
 from sceptre.cli.helpers import setup_logging, catch_exceptions
 
 
@@ -126,11 +121,8 @@
 cli.add_command(estimate_cost_command)
 cli.add_command(generate_command)
 cli.add_command(fetch_remote_template_command)
-<<<<<<< HEAD
 cli.add_command(stack_name_command)
-=======
 cli.add_command(diff_command)
->>>>>>> b7e45331
 cli.add_command(set_policy_command)
 cli.add_command(status_command)
 cli.add_command(list_group)
