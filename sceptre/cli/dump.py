--- conflicted
+++ resolved
@@ -101,19 +101,27 @@
 
     output_format = "json" if context.output_format == "json" else "yaml"
 
-<<<<<<< HEAD
-    if len(output) == 1:
-        write(output[0][stack.external_name], output_format)
-    else:
-        for config in output:
-            write(config, output_format)
+    for stack, template in responses.items():
+        stack_name = stack.external_name
+
+        if to_file:
+            file_path = Path(".dump") / stack_name / f"template.{output_format}"
+            logger.info(f"{stack_name} dumping template to {file_path}")
+            write(template, output_format, no_colour=True, file_path=file_path)
+            logger.info(f"{stack_name} dump to {file_path} complete.")
+
+        else:
+            write(template, output_format, no_colour=True)
 
 
 @dump_group.command(name="vars")
 @click.argument("path")
+@click.option(
+    "--to-file", is_flag=True, help="If True, also dump the template to a local file."
+)
 @click.pass_context
 @catch_exceptions
-def dump_vars(ctx, path):
+def dump_vars(ctx, to_file, path):
     """
     Dump the template vars.
     \f
@@ -135,20 +143,17 @@
     output = [vars for _, vars in responses.items()]
     output_format = "json" if context.output_format == "json" else "yaml"
 
-    for vars in output:
-        write(vars, output_format)
-=======
-    for stack, template in responses.items():
+    for stack, vars in responses.items():
         stack_name = stack.external_name
 
         if to_file:
-            file_path = Path(".dump") / stack_name / f"template.{output_format}"
-            logger.info(f"{stack_name} dumping template to {file_path}")
-            write(template, output_format, no_colour=True, file_path=file_path)
+            file_path = Path(".dump") / stack_name / f"vars.{output_format}"
+            logger.info(f"{stack_name} dumping vars to {file_path}")
+            write(vars, output_format, no_colour=True, file_path=file_path)
             logger.info(f"{stack_name} dump to {file_path} complete.")
 
         else:
-            write(template, output_format, no_colour=True)
+            write(vars, output_format, no_colour=True)
 
 
 @dump_group.command(name="all")
@@ -173,7 +178,7 @@
     :type path: str
     """
     ctx.invoke(dump_config, to_file=to_file, path=path)
+    ctx.invoke(dump_vars, to_file=to_file, path=path)
     ctx.invoke(
         dump_template, to_file=to_file, no_placeholders=no_placeholders, path=path
-    )
->>>>>>> dcae1a97
+    )