import logging

import click
import webbrowser
import json

from sceptre.context import SceptreContext
from sceptre.cli.helpers import (
    catch_exceptions,
    write
)
from sceptre.plan.plan import SceptrePlan

logger = logging.getLogger(__name__)


@click.command(name="validate", short_help="Validates the template.")
@click.argument("path")
@click.pass_context
@catch_exceptions
def validate_command(ctx, path):
    """
    Validates the template used for stack in PATH.
    \f

    :param path: Path to execute the command on.
    :type path: str
    """
    context = SceptreContext(
        command_path=path,
        project_path=ctx.obj.get("project_path"),
        user_variables=ctx.obj.get("user_variables"),
        options=ctx.obj.get("options"),
        output_format=ctx.obj.get("output_format"),
        ignore_dependencies=ctx.obj.get("ignore_dependencies")
    )

    plan = SceptrePlan(context)
    responses = plan.validate()

    for stack, response in responses.items():
        if response['ResponseMetadata']['HTTPStatusCode'] == 200:
            del response['ResponseMetadata']
            click.echo("Template {} is valid. Template details:\n".format(stack.name))
        write(response, context.output_format)


@click.command(name="generate", short_help="Prints the template.")
@click.argument("path")
@click.pass_context
@catch_exceptions
def generate_command(ctx, path):
    """
    Prints the template used for stack in PATH.
    \f

    :param path: Path to execute the command on.
    :type path: str
    """
    context = SceptreContext(
        command_path=path,
        project_path=ctx.obj.get("project_path"),
        user_variables=ctx.obj.get("user_variables"),
        options=ctx.obj.get("options"),
        output_format=ctx.obj.get("output_format"),
        ignore_dependencies=ctx.obj.get("ignore_dependencies")
    )

    plan = SceptrePlan(context)
    responses = plan.generate()
    output = [template for template in responses.values()]
    write(output, context.output_format)


@click.command(name="estimate-cost", short_help="Estimates the cost of the template.")
@click.argument("path")
@click.pass_context
@catch_exceptions
def estimate_cost_command(ctx, path):
    """
    Prints a URI to STOUT that provides an estimated cost based on the
    resources in the stack. This command will also attempt to open a web
    browser with the returned URI.
    \f

    :param path: Path to execute the command on.
    :type path: str
    """
    context = SceptreContext(
        command_path=path,
        project_path=ctx.obj.get("project_path"),
        user_variables=ctx.obj.get("user_variables"),
        options=ctx.obj.get("options"),
        output_format=ctx.obj.get("output_format"),
        ignore_dependencies=ctx.obj.get("ignore_dependencies")
    )

    plan = SceptrePlan(context)
    responses = plan.estimate_cost()

    for stack, response in responses.items():
        if response['ResponseMetadata']['HTTPStatusCode'] == 200:
            del response['ResponseMetadata']
            click.echo("View the estimated cost for {} at:".format(stack.name))
            response = response["Url"]
            webbrowser.open(response, new=2)
        write(response + "\n", 'text')


<<<<<<< HEAD
@click.command(name="stack-name", short_help="Reveal the stack name or names.")
@click.argument("path")
@click.option(
    "-P", "--print-name", is_flag=True, default=False,
    help="Also print sceptre's name for this stack.",
)
@click.pass_context
@catch_exceptions
def stack_name_command(ctx, path, print_name):
    """
    Show the stack names of all stacks.
    \f

    :param path: The path to execute the command on.
    :type path: str
    :param print_name: Also print the internal stack name.
    :type print_name: bool
=======
@click.command(name="fetch-remote-template", short_help="Prints the remote template.")
@click.argument("path")
@click.pass_context
@catch_exceptions
def fetch_remote_template_command(ctx, path):
    """
    Prints the remote template used for stack in PATH.
    \f

    :param path: Path to execute the command on.
    :type path: str
>>>>>>> 9822736e
    """
    context = SceptreContext(
        command_path=path,
        project_path=ctx.obj.get("project_path"),
        user_variables=ctx.obj.get("user_variables"),
        options=ctx.obj.get("options"),
<<<<<<< HEAD
=======
        output_format=ctx.obj.get("output_format"),
>>>>>>> 9822736e
        ignore_dependencies=ctx.obj.get("ignore_dependencies")
    )

    plan = SceptrePlan(context)
<<<<<<< HEAD
    responses = plan.stack_name(print_name)

    for response in responses.values():
        write(response, context.output_format)


@click.command(name="detect-stack-drift", short_help="Detects stack drift on running stacks.")
@click.argument("path")
@click.pass_context
@catch_exceptions
def detect_stack_drift_command(ctx, path):
    """
    Detect stack drift on running stacks.
    \f

    :param path: The path to execute the command on.
    :type path: str
    """
    context = SceptreContext(
        command_path=path,
        project_path=ctx.obj.get("project_path"),
        user_variables=ctx.obj.get("user_variables"),
        options=ctx.obj.get("options"),
        ignore_dependencies=ctx.obj.get("ignore_dependencies")
    )

    plan = SceptrePlan(context)
    responses = plan.detect_stack_drift()
    output = "\n".join([
        json.dumps({stack_name: response}, sort_keys=True, indent=2, default=str)
        for stack_name, response in responses.values()
    ])
=======
    responses = plan.fetch_remote_template()
    output = []
    for stack, template in responses.items():
        if template is None:
            logger.warning(f"{stack.external_name} does not exist")
        else:
            output.append(template)

>>>>>>> 9822736e
    write(output, context.output_format)<|MERGE_RESOLUTION|>--- conflicted
+++ resolved
@@ -107,25 +107,6 @@
         write(response + "\n", 'text')
 
 
-<<<<<<< HEAD
-@click.command(name="stack-name", short_help="Reveal the stack name or names.")
-@click.argument("path")
-@click.option(
-    "-P", "--print-name", is_flag=True, default=False,
-    help="Also print sceptre's name for this stack.",
-)
-@click.pass_context
-@catch_exceptions
-def stack_name_command(ctx, path, print_name):
-    """
-    Show the stack names of all stacks.
-    \f
-
-    :param path: The path to execute the command on.
-    :type path: str
-    :param print_name: Also print the internal stack name.
-    :type print_name: bool
-=======
 @click.command(name="fetch-remote-template", short_help="Prints the remote template.")
 @click.argument("path")
 @click.pass_context
@@ -137,55 +118,17 @@
 
     :param path: Path to execute the command on.
     :type path: str
->>>>>>> 9822736e
     """
     context = SceptreContext(
         command_path=path,
         project_path=ctx.obj.get("project_path"),
         user_variables=ctx.obj.get("user_variables"),
         options=ctx.obj.get("options"),
-<<<<<<< HEAD
-=======
         output_format=ctx.obj.get("output_format"),
->>>>>>> 9822736e
         ignore_dependencies=ctx.obj.get("ignore_dependencies")
     )
 
     plan = SceptrePlan(context)
-<<<<<<< HEAD
-    responses = plan.stack_name(print_name)
-
-    for response in responses.values():
-        write(response, context.output_format)
-
-
-@click.command(name="detect-stack-drift", short_help="Detects stack drift on running stacks.")
-@click.argument("path")
-@click.pass_context
-@catch_exceptions
-def detect_stack_drift_command(ctx, path):
-    """
-    Detect stack drift on running stacks.
-    \f
-
-    :param path: The path to execute the command on.
-    :type path: str
-    """
-    context = SceptreContext(
-        command_path=path,
-        project_path=ctx.obj.get("project_path"),
-        user_variables=ctx.obj.get("user_variables"),
-        options=ctx.obj.get("options"),
-        ignore_dependencies=ctx.obj.get("ignore_dependencies")
-    )
-
-    plan = SceptrePlan(context)
-    responses = plan.detect_stack_drift()
-    output = "\n".join([
-        json.dumps({stack_name: response}, sort_keys=True, indent=2, default=str)
-        for stack_name, response in responses.values()
-    ])
-=======
     responses = plan.fetch_remote_template()
     output = []
     for stack, template in responses.items():
@@ -194,5 +137,4 @@
         else:
             output.append(template)
 
->>>>>>> 9822736e
     write(output, context.output_format)