import click
import webbrowser

from sceptre.context import SceptreContext
from sceptre.cli.helpers import (
    catch_exceptions,
    write
)
from sceptre.plan.plan import SceptrePlan


@click.command(name="validate", short_help="Validates the template.")
@click.argument("path")
@click.pass_context
@catch_exceptions
def validate_command(ctx, path):
    """
    Validates the template used for stack in PATH.
    \f

    :param path: Path to execute the command on.
    :type path: str
    """
    context = SceptreContext(
        command_path=path,
        project_path=ctx.obj.get("project_path"),
        user_variables=ctx.obj.get("user_variables"),
        options=ctx.obj.get("options"),
        output_format=ctx.obj.get("output_format"),
        ignore_dependencies=ctx.obj.get("ignore_dependencies"),
        j2_extensions=ctx.obj.get("j2_extensions")
    )

    plan = SceptrePlan(context)
    responses = plan.validate()

    for stack, response in responses.items():
        if response['ResponseMetadata']['HTTPStatusCode'] == 200:
            del response['ResponseMetadata']
            click.echo("Template {} is valid. Template details:\n".format(stack.name))
        write(response, context.output_format)


@click.command(name="generate", short_help="Prints the template.")
@click.argument("path")
@click.pass_context
@catch_exceptions
def generate_command(ctx, path):
    """
    Prints the template used for stack in PATH.
    \f

    :param path: Path to execute the command on.
    :type path: str
    """
    context = SceptreContext(
        command_path=path,
        project_path=ctx.obj.get("project_path"),
        user_variables=ctx.obj.get("user_variables"),
        options=ctx.obj.get("options"),
        output_format=ctx.obj.get("output_format"),
        ignore_dependencies=ctx.obj.get("ignore_dependencies"),
        j2_extensions=ctx.obj.get("j2_extensions")
    )

    plan = SceptrePlan(context)
    responses = plan.generate()
    output = [template for template in responses.values()]
    write(output, context.output_format)


@click.command(name="fetch-remote-template", short_help="Prints the remote template.")
@click.argument("path")
@click.pass_context
@catch_exceptions
def fetch_remote_template_command(ctx, path):
    """
    Prints the remote template used for stack in PATH.
    \f

    :param path: Path to execute the command on.
    :type path: str
    """
    context = SceptreContext(
        command_path=path,
        project_path=ctx.obj.get("project_path"),
        user_variables=ctx.obj.get("user_variables"),
        options=ctx.obj.get("options"),
        output_format=ctx.obj.get("output_format"),
        ignore_dependencies=ctx.obj.get("ignore_dependencies")
    )

    plan = SceptrePlan(context)
    responses = plan.fetch_remote_template()
    output = [template for template in responses.values()]
    write(output, context.output_format)


<<<<<<< HEAD
@click.command(name="stack-name", short_help="Reveal the stack name or names.")
@click.argument("path")
@click.pass_context
@catch_exceptions
def stack_name_command(ctx, path):
    """
    Show the stack names of all stacks.
=======
@click.command(name="diff", short_help="Show diffs with running stack.")
@click.argument("path")
@click.option(
    "-D", "--differ", type=click.Choice(["difflib", "dictdiffer"]),
    default="difflib", help="Specify diff library, default difflib."
)
@click.pass_context
@catch_exceptions
def diff_command(ctx, path, differ):
    """
    Show diffs between the running and generated stack.
>>>>>>> b7e45331
    \f

    :param path: The path to execute the command on.
    :type path: str
<<<<<<< HEAD
=======

    :param difflib: The diff library to use, default difflib.
    :type path: str
>>>>>>> b7e45331
    """
    context = SceptreContext(
        command_path=path,
        project_path=ctx.obj.get("project_path"),
        user_variables=ctx.obj.get("user_variables"),
        options=ctx.obj.get("options"),
        ignore_dependencies=ctx.obj.get("ignore_dependencies")
    )

    plan = SceptrePlan(context)
<<<<<<< HEAD
    responses = plan.stack_name()

    for stack_name in responses.values():
        write(stack_name, context.output_format)
=======
    responses = plan.diff(differ)
    output = "\n".join([
        stack_name + ": " + template
        for stack_name, template in responses.values()
    ])
    write(output, context.output_format)
>>>>>>> b7e45331


@click.command(name="estimate-cost", short_help="Estimates the cost of the template.")
@click.argument("path")
@click.pass_context
@catch_exceptions
def estimate_cost_command(ctx, path):
    """
    Prints a URI to STOUT that provides an estimated cost based on the
    resources in the stack. This command will also attempt to open a web
    browser with the returned URI.
    \f

    :param path: Path to execute the command on.
    :type path: str
    """
    context = SceptreContext(
        command_path=path,
        project_path=ctx.obj.get("project_path"),
        user_variables=ctx.obj.get("user_variables"),
        options=ctx.obj.get("options"),
        output_format=ctx.obj.get("output_format"),
        ignore_dependencies=ctx.obj.get("ignore_dependencies"),
        j2_extensions=ctx.obj.get("j2_extensions")
    )

    plan = SceptrePlan(context)
    responses = plan.estimate_cost()

    for stack, response in responses.items():
        if response['ResponseMetadata']['HTTPStatusCode'] == 200:
            del response['ResponseMetadata']
            click.echo("View the estimated cost for {} at:".format(stack.name))
            response = response["Url"]
            webbrowser.open(response, new=2)
        write(response + "\n", 'text')<|MERGE_RESOLUTION|>--- conflicted
+++ resolved
@@ -96,7 +96,6 @@
     write(output, context.output_format)
 
 
-<<<<<<< HEAD
 @click.command(name="stack-name", short_help="Reveal the stack name or names.")
 @click.argument("path")
 @click.pass_context
@@ -104,7 +103,26 @@
 def stack_name_command(ctx, path):
     """
     Show the stack names of all stacks.
-=======
+    \f
+
+    :param path: The path to execute the command on.
+    :type path: str
+    """
+    context = SceptreContext(
+        command_path=path,
+        project_path=ctx.obj.get("project_path"),
+        user_variables=ctx.obj.get("user_variables"),
+        options=ctx.obj.get("options"),
+        ignore_dependencies=ctx.obj.get("ignore_dependencies")
+    )
+
+    plan = SceptrePlan(context)
+    responses = plan.stack_name()
+
+    for stack_name in responses.values():
+        write(stack_name, context.output_format)
+        
+
 @click.command(name="diff", short_help="Show diffs with running stack.")
 @click.argument("path")
 @click.option(
@@ -116,17 +134,9 @@
 def diff_command(ctx, path, differ):
     """
     Show diffs between the running and generated stack.
->>>>>>> b7e45331
-    \f
-
-    :param path: The path to execute the command on.
-    :type path: str
-<<<<<<< HEAD
-=======
 
     :param difflib: The diff library to use, default difflib.
     :type path: str
->>>>>>> b7e45331
     """
     context = SceptreContext(
         command_path=path,
@@ -137,19 +147,12 @@
     )
 
     plan = SceptrePlan(context)
-<<<<<<< HEAD
-    responses = plan.stack_name()
-
-    for stack_name in responses.values():
-        write(stack_name, context.output_format)
-=======
     responses = plan.diff(differ)
     output = "\n".join([
         stack_name + ": " + template
         for stack_name, template in responses.values()
     ])
     write(output, context.output_format)
->>>>>>> b7e45331
 
 
 @click.command(name="estimate-cost", short_help="Estimates the cost of the template.")
