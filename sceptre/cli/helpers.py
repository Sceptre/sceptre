--- conflicted
+++ resolved
@@ -118,11 +118,7 @@
         "explicit_start": True
     }
 
-<<<<<<< HEAD
     if isinstance(stream, (list, set)):
-=======
-    if isinstance(stream, list):
->>>>>>> beb25315
         items = []
         for item in stream:
             try:
