# -*- coding: utf-8 -*-


class SceptreException(Exception):
    """
    Base class for all Sceptre errors
    """
    pass


class ProjectAlreadyExistsError(SceptreException):
    """
    Error raised when Sceptre project already exists.
    """
    pass


class InvalidSceptreDirectoryError(SceptreException):
    """
    Error raised if a sceptre directory is invalid.
    """
    pass


class UnsupportedTemplateFileTypeError(SceptreException):
    """
    Error raised if an unsupported template file type is used.
    """
    pass


class TemplateSceptreHandlerError(SceptreException):
    """
    Error raised if sceptre_handler() is not defined correctly in the template.
    """
    pass


class DependencyStackNotLaunchedError(SceptreException):
    """
    Error raised when a dependency stack has not been launched
    """
    pass


class DependencyStackMissingOutputError(SceptreException):
    """
    Error raised if a dependency stack does not have the correct outputs.
    """
    pass


class CircularDependenciesError(SceptreException):
    """
    Error raised if there are circular dependencies
    """
    pass


class UnknownStackStatusError(SceptreException):
    """
    Error raised if an unknown stack status is received.
    """
    pass


class RetryLimitExceededError(SceptreException):
    """
    Error raised if the request limit is exceeded.
    """
    pass


class UnknownHookTypeError(SceptreException):
    """
    Error raised if an unrecognised hook type is received.
    """


class VersionIncompatibleError(SceptreException):
    """
    Error raised if configuration incompatible with running version.
    """
    pass


class ProtectedStackError(SceptreException):
    """
    Error raised upon execution of an action under active protection
    """
    pass


class UnknownStackChangeSetStatusError(SceptreException):
    """
    Error raised if an unknown stack change set status is received.
    """
    pass


class InvalidHookArgumentTypeError(SceptreException):
    """
    Error raised if a hook's argument type is invalid.
    """
    pass


class InvalidHookArgumentSyntaxError(SceptreException):
    """
    Error raised if a hook's argument syntax is invalid.
    """
    pass


class InvalidHookArgumentValueError(SceptreException):
    """
    Error raised if a hook's argument value is invalid.
    """
    pass


class CannotUpdateFailedStackError(SceptreException):
    """
    Error raised when a failed stack is updated.
    """
    pass


class StackDoesNotExistError(SceptreException):
    """
    Error raised when a stack does not exist.
    """
    pass


class ConfigFileNotFoundError(SceptreException):
    """
    Error raised when a config file does not exist.
    """
    pass


class InvalidConfigFileError(SceptreException):
    """
    Error raised when a config file lacks mandatory keys.
    """
    pass


<<<<<<< HEAD
class InvalidAWSCredentialsError(SceptreException):
    """
    Error raised when AWS credentials are invalid.
=======
class PathConversionError(SceptreException):
    """
    Error raised when a path is unable to be converted.
>>>>>>> 16d977d1
    """
    pass<|MERGE_RESOLUTION|>--- conflicted
+++ resolved
@@ -147,14 +147,14 @@
     pass
 
 
-<<<<<<< HEAD
+class PathConversionError(SceptreException):
+    """
+    Error raised when a path is unable to be converted.
+    """
+    pass
+
+
 class InvalidAWSCredentialsError(SceptreException):
     """
     Error raised when AWS credentials are invalid.
-=======
-class PathConversionError(SceptreException):
-    """
-    Error raised when a path is unable to be converted.
->>>>>>> 16d977d1
-    """
     pass