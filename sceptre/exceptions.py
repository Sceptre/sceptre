# -*- coding: utf-8 -*-


class SceptreException(Exception):
    """
    Base class for all Sceptre errors
    """

    pass


class ProjectAlreadyExistsError(SceptreException):
    """
    Error raised when Sceptre project already exists.
    """

    pass


class InvalidSceptreDirectoryError(SceptreException):
    """
    Error raised if a sceptre directory is invalid.
    """

    pass


class UnsupportedTemplateFileTypeError(SceptreException):
    """
    Error raised if an unsupported template file type is used.
    """

    pass


class TemplateSceptreHandlerError(SceptreException):
    """
    Error raised if sceptre_handler() is not defined correctly in the template.
    """

    pass


class DependencyDoesNotExistError(SceptreException):
    """
    Error raised when a dependency cannot be found
    """

    pass


class DependencyStackNotLaunchedError(SceptreException):
    """
    Error raised when a dependency stack has not been launched
    """

    pass


class DependencyStackMissingOutputError(SceptreException):
    """
    Error raised if a dependency stack does not have the correct outputs.
    """

    pass


class CircularDependenciesError(SceptreException):
    """
    Error raised if there are circular dependencies
    """

    pass


class UnknownStackStatusError(SceptreException):
    """
    Error raised if an unknown stack status is received.
    """

    pass


class RetryLimitExceededError(SceptreException):
    """
    Error raised if the request limit is exceeded.
    """

    pass


class UnknownHookTypeError(SceptreException):
    """
    Error raised if an unrecognised hook type is received.
    """


class VersionIncompatibleError(SceptreException):
    """
    Error raised if configuration incompatible with running version.
    """

    pass


class ProtectedStackError(SceptreException):
    """
    Error raised upon execution of an action under active protection
    """

    pass


class UnknownStackChangeSetStatusError(SceptreException):
    """
    Error raised if an unknown stack change set status is received.
    """

    pass


class InvalidHookArgumentTypeError(SceptreException):
    """
    Error raised if a hook's argument type is invalid.
    """

    pass


class InvalidHookArgumentSyntaxError(SceptreException):
    """
    Error raised if a hook's argument syntax is invalid.
    """

    pass


class InvalidHookArgumentValueError(SceptreException):
    """
    Error raised if a hook's argument value is invalid.
    """

    pass


class CannotUpdateFailedStackError(SceptreException):
    """
    Error raised when a failed stack is updated.
    """

    pass


class StackDoesNotExistError(SceptreException):
    """
    Error raised when a stack does not exist.
    """

    pass


class ConfigFileNotFoundError(SceptreException):
    """
    Error raised when a config file does not exist.
    """

    pass


class InvalidConfigFileError(SceptreException):
    """
    Error raised when a config file lacks mandatory keys.
    """

    pass


class PathConversionError(SceptreException):
    """
    Error raised when a path is unable to be converted.
    """

    pass


class InvalidAWSCredentialsError(SceptreException):
    """
    Error raised when AWS credentials are invalid.
    """
<<<<<<< HEAD
    pass


class InvalidParameterError(SceptreException):
    """
    Error raised when parameters are invalid.
    """
    pass
=======

    pass


class TemplateHandlerNotFoundError(SceptreException):
    """
    Error raised when a Template Handler of a certain type is not found
    """

    pass


class TemplateHandlerArgumentsInvalidError(SceptreException):
    """
    Error raised when the arguments passed to a Template Handler do not
    adhere to the specified JSON schema.
    """


class TemplateNotFoundError(SceptreException):
    """
    Error raised when a Template file is not found
    """

    pass


class CannotPruneStackError(SceptreException):
    """
    Error raised when an obsolete stack cannot be pruned because another stack depends on it that is
    not itself obsolete.
    """


class InvalidResolverArgumentError(SceptreException):
    """
    Indicates a resolver argument is invalid in some way.
    """
>>>>>>> bac2c2b4
<|MERGE_RESOLUTION|>--- conflicted
+++ resolved
@@ -187,7 +187,7 @@
     """
     Error raised when AWS credentials are invalid.
     """
-<<<<<<< HEAD
+
     pass
 
 
@@ -195,9 +195,6 @@
     """
     Error raised when parameters are invalid.
     """
-    pass
-=======
-
     pass
 
 
@@ -234,5 +231,4 @@
 class InvalidResolverArgumentError(SceptreException):
     """
     Indicates a resolver argument is invalid in some way.
-    """
->>>>>>> bac2c2b4
+    """