--- conflicted
+++ resolved
@@ -215,12 +215,8 @@
         :returns: The boto call parameter for the template.
         :rtype: dict
         """
-<<<<<<< HEAD
-        if self.s3_details and self.s3_details.get("bucket_name"):
-=======
         # If bucket_name is set to None, it should be ignored and not uploaded.
         if self.s3_details and self.s3_details.get("bucket_name") is not None:
->>>>>>> 391370bb
             url = self.upload_to_s3()
             return {"TemplateURL": url}
         else:
