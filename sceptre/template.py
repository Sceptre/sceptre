# -*- coding: utf-8 -*-

"""
sceptre.template

This module implements a Template class, which stores a CloudFormation template
and implements methods for uploading it to S3.
"""

from datetime import datetime
import imp
import logging
import os
import sys
import threading

import botocore

from .exceptions import UnsupportedTemplateFileTypeError
from .exceptions import TemplateSceptreHandlerError


class Template(object):
    """
    Template represents an AWS CloudFormation template. It is responsible for
    loading, storing, and optionally uploading, local templates for use by the
    CloudFormation service.

    :param path: The absolute path to the file which stores the template.
    :type path: str
    :param sceptre_user_data: A dictionary of arbitrary data to be passed to \
        a handler function in an external Python script.
    :type sceptre_user_data: dict
    """

    _create_bucket_lock = threading.Lock()

    def __init__(self, path, sceptre_user_data):
        self.logger = logging.getLogger(__name__)

        self.path = path
        self.sceptre_user_data = sceptre_user_data
        self.name = os.path.basename(path).split(".")[0]
        self._body = None

    def __repr__(self):
        return (
            "sceptre.template.Template(name='{0}', path='{1}', "
            "sceptre_user_data={2})".format(
                self.name, self.path, self.sceptre_user_data
            )
        )

    @property
    def body(self):
        """
        Returns the CloudFormation template.

        :returns: The CloudFormation template.
        :rtype: str
        """
        if self._body is None:
            self._body = self._get_body()
        return self._body

    def upload_to_s3(
            self, region, bucket_name, key_prefix, environment_path,
            stack_name, connection_manager
    ):
        """
        Uploads the template to ``bucket_name`` and returns its URL.

        The template is uploaded with the key
        ``<key_prefix>/<region>/<environment_path>/<stack_name>-<timestamp>.json``.

        :param region: The AWS region to create the bucket in.
        :type region: str
        :param bucket_name: The name of the bucket to create.
        :type bucket_name: str
        :param key_prefix: A string to prefix to the key used to store the
            template in S3.
        :type key_prefix: str
        :param environment_path: The environment that the stack belongs to.
        :type env_path: str
        :param stack_name: The name of the stack that this template creates.
        :type stack_name: str
        :param connection_manager: The connection manager used to make
            AWS calls.
        :type connection_manager: sceptre.connection_manager.ConnectionManager
        :returns: The URL of the template object in S3.
        :rtype: str
        :raises: botocore.exceptions.ClientError

        """
        self.logger.debug("%s - Uploading template to S3...", self.name)

        self._create_bucket(region, bucket_name, connection_manager)

        # Remove any leading or trailing slashes the user may have added.
        key_prefix = key_prefix.strip("/")

        template_key = "/".join([
            key_prefix,
            region,
            environment_path,
            "{stack_name}-{time_stamp}.json".format(
                stack_name=stack_name,
                time_stamp=datetime.utcnow().strftime("%Y-%m-%d-%H-%M-%S-%fZ")
            )
        ])

        self.logger.debug(
            "%s - Uploading template to: 's3://%s/%s'",
            self.name, bucket_name, template_key
        )
        connection_manager.call(
            service="s3",
            command="put_object",
            kwargs={
                "Bucket": bucket_name,
                "Key": template_key,
                "Body": self.body,
                "ServerSideEncryption": "AES256"
            }
        )

        url = "https://{0}.s3.amazonaws.com/{1}".format(
            bucket_name, template_key
        )

        self.logger.debug("%s - Template URL: '%s'", self.name, url)

        return url

    def _create_bucket(
            self, region, bucket_name, connection_manager
    ):
        """
        Create the bucket ``bucket_name`` in the region ``region``.

        This is done in a thread-safe way. No error is raised if the bucket
        already exists.

        :param region: The AWS region to create the bucket in.
        :type region: str
        :param bucket_name: The name of the bucket to create.
        :type bucket_name: str
        :param connection_manager: The connection manager used to make
            AWS calls.
        :type connection_manager: sceptre.connection_manager.ConnectionManager
        :raises: botocore.exception.ClientError

        """
        with self._create_bucket_lock:
            try:
                self.logger.debug(
                    "%s - Attempting to find template bucket '%s'",
                    self.name, bucket_name
                )
                connection_manager.call(
                    service="s3",
                    command="head_bucket",
                    kwargs={"Bucket": bucket_name}
                )
                self.logger.debug(
                    "%s - Found template bucket '%s'", self.name, bucket_name
                )
            except botocore.exceptions.ClientError as exp:
                if exp.response["Error"]["Message"] == "Not Found":
                    self.logger.debug(
                        "%s - No bucket found. Creating new template "
                        "bucket '%s'", self.name, bucket_name
                    )
                    if region == "us-east-1":
                        connection_manager.call(
                            service="s3",
                            command="create_bucket",
                            kwargs={"Bucket": bucket_name}
                        )
                    else:
                        connection_manager.call(
                            service="s3",
                            command="create_bucket",
                            kwargs={
                                "Bucket": bucket_name,
                                "CreateBucketConfiguration": {
                                    "LocationConstraint": region
                                }
                            }
                        )
                else:
                    raise

    def _get_body(self):
        """
        Reads in a CloudFormation template directly from a file or as a string
        from an external Python script (such as Troposphere).

        External Python scripts have arbitrary dictionary of data
        (sceptre_user_data) passed to them.

        :returns: A CloudFormation template
        :rtype: str
        :raises: sceptre.stack.UnsupportedTemplateFileTypeException
        :raises: IOError
        """
        # Get relative path as list between current working directory and where
        # the template is
        # NB: this is a horrible hack...
        relpath = os.path.relpath(self.path, os.getcwd()).split(os.path.sep)
        relpaths_to_add = [
            os.path.sep.join(relpath[:i+1])
            for i in range(len(relpath[:-1]))
        ]

        # Add any directory between the current working directory and where
        # the template is to the python path
        for directory in relpaths_to_add:
            sys.path.append(os.path.join(os.getcwd(), directory))

        self.file_extension = os.path.splitext(self.path)[1]

        if self.file_extension in (".json", ".yaml"):
            self.logger.debug("%s - Opening file %s", self.name, self.path)
            with open(self.path) as template_file:
                body = template_file.read()
        elif self.file_extension == ".py":
            self.logger.debug(
                "%s - Getting CloudFormation from %s", self.name, self.path
            )

            # If imp.load_source cannot find the file at self.path, it throws
            # an IOError, but doesn't specify which file couldn't be found.
            # As multiple templates are loaded when an environment is built,
            # more detail is needed. The following commmand
            # "looks before we leap", and specifies which file can't be found.
            if not os.path.isfile(self.path):
                raise IOError("No such file or directory: '%s'", self.path)

            module = imp.load_source(self.name, self.path)

            if hasattr(module, "sceptre_handler"):
                    body = module.sceptre_handler(self.sceptre_user_data)
            else:
                raise TemplateSceptreHandlerError(
                    "The template does not have the required "
                    "'sceptre_handler(sceptre_user_data)' function."
                )
        else:
            raise UnsupportedTemplateFileTypeError(
                "Template has file extension `{0}`. Only .py, .yaml, and "
                ".json are supported.".format(os.path.splitext(self.path)[1])
            )

        for directory in relpaths_to_add:
            sys.path.remove(os.path.join(os.getcwd(), directory))

<<<<<<< HEAD
        return body


def _get_time_stamp():  # pragma: no cover
    """
    Return UTC date and time formatted as a string.

    :returns: str
    """
    # Used for unit tests - datetime.datetime is a C struct and so utcnow()
    # cannot be mocked out.
    return datetime.utcnow().strftime("%Y-%m-%d-%H-%M-%S-%fZ")
=======
        return cfn
>>>>>>> f8228d5b
<|MERGE_RESOLUTION|>--- conflicted
+++ resolved
@@ -255,19 +255,4 @@
         for directory in relpaths_to_add:
             sys.path.remove(os.path.join(os.getcwd(), directory))
 
-<<<<<<< HEAD
-        return body
-
-
-def _get_time_stamp():  # pragma: no cover
-    """
-    Return UTC date and time formatted as a string.
-
-    :returns: str
-    """
-    # Used for unit tests - datetime.datetime is a C struct and so utcnow()
-    # cannot be mocked out.
-    return datetime.utcnow().strftime("%Y-%m-%d-%H-%M-%S-%fZ")
-=======
-        return cfn
->>>>>>> f8228d5b
+        return body