# -*- coding: utf-8 -*-

"""
sceptre.template

This module implements a Template class, which stores a CloudFormation template
and implements methods for uploading it to S3.
"""

import logging
import threading
import botocore

from jinja2 import Environment
from jinja2 import FileSystemLoader
from jinja2 import StrictUndefined
from jinja2 import select_autoescape
from sceptre.exceptions import TemplateHandlerNotFoundError
from sceptre.config import strategies
from pkg_resources import iter_entry_points


class Template(object):
    """
    Template represents an AWS CloudFormation template. It is responsible for
    loading, storing and optionally uploading local templates for use by
    CloudFormation.

    :param name: The name of the template. Should be safe to use in filenames and not contain path segments.
    :type name: str

    :param handler_config: The configuration for a Template handler. Must contain a `type`.
    :type handler_config: dict

    :param sceptre_user_data: A dictionary of arbitrary data to be passed to\
            a handler function in an external Python script.
    :type sceptre_user_data: dict

    :param stack_group_config: The StackGroup config for the Stack.
    :type stack_group_config: dict

    :param connection_manager:
    :type connection_manager: sceptre.connection_manager.ConnectionManager

    :param s3_details:
    :type s3_details: dict
    """

    _boto_s3_lock = threading.Lock()

    def __init__(
        self, name, handler_config, sceptre_user_data,
        stack_group_config, connection_manager=None, s3_details=None
    ):
        self.logger = logging.getLogger(__name__)

        self.name = name
        self.handler_config = handler_config
        self.sceptre_user_data = sceptre_user_data
        self.stack_group_config = stack_group_config
        self.connection_manager = connection_manager
        self.s3_details = s3_details

        self._registry = None
        self._body = None

    def __repr__(self):
        return (
            "sceptre.template.Template(name='{0}', handler_config={1}, sceptre_user_data={2}, s3_details={3})".format(
                self.name, self.handler_config, self.sceptre_user_data, self.s3_details
            )
        )

    @property
    def body(self):
        """
        Represents body of the CloudFormation template.

        :returns: The body of the CloudFormation template.
        :rtype: str
        """
        if self._body is None:
<<<<<<< HEAD
            file_extension = os.path.splitext(self.path)[1]

            try:
                if file_extension in {".json", ".yaml", ".template"}:
                    with open(self.path) as template_file:
                        self._body = template_file.read()
                elif file_extension == ".j2":
                    self._body = self._render_jinja_template(
                        os.path.dirname(self.path),
                        os.path.basename(self.path),
                        {"sceptre_user_data": self.sceptre_user_data}
                    )
                elif file_extension == ".py":
                    self._body = self._call_sceptre_handler()

                else:
                    raise UnsupportedTemplateFileTypeError(
                        "Template has file extension %s. Only .py, .yaml, "
                        ".template, .json and .j2 are supported.",
                        os.path.splitext(self.path)[1]
                    )
                if not self._body.startswith("---"):
                    self._body = "---\n{}".format(self._body)
            except Exception as e:
                self._print_template_traceback()
                raise e
=======
            type = self.handler_config.get("type")
            handler_class = self._get_handler_of_type(type)
            handler = handler_class(
                name=self.name,
                arguments={k: v for k, v in self.handler_config.items() if k != "type"},
                sceptre_user_data=self.sceptre_user_data,
                connection_manager=self.connection_manager
            )
            handler.validate()
            body = handler.handle()
            if isinstance(body, bytes):
                body = body.decode('utf-8')
            self._body = body
>>>>>>> 4df6e61f

        return self._body

    def upload_to_s3(self):
        """
        Uploads the template to ``bucket_name`` and returns its URL.

        The Template is uploaded with the ``bucket_key``.

        :returns: The URL of the Template object in S3.
        :rtype: str
        :raises: botocore.exceptions.ClientError

        """
        self.logger.debug("%s - Uploading template to S3...", self.name)

        with self._boto_s3_lock:
            if not self._bucket_exists():
                self._create_bucket()

        # Remove any leading or trailing slashes the user may have added.
        bucket_name = self.s3_details["bucket_name"]
        bucket_key = self.s3_details["bucket_key"]
        bucket_region = self._bucket_region(bucket_name)

        self.logger.debug(
            "%s - Uploading template to: 's3://%s/%s'",
            self.name, bucket_name, bucket_key
        )
        self.connection_manager.call(
            service="s3",
            command="put_object",
            kwargs={
                "Bucket": bucket_name,
                "Key": bucket_key,
                "Body": self.body,
                "ServerSideEncryption": "AES256"
            }
        )

        url = "https://{}.s3.{}.amazonaws.{}/{}".format(
            bucket_name, bucket_region, self._domain_from_region(bucket_region), bucket_key
        )

        self.logger.debug("%s - Template URL: '%s'", self.name, url)

        return url

    def _bucket_exists(self):
        """
        Checks if the bucket ``bucket_name`` exists.

        :returns: Boolean whether the bucket exists
        :rtype: bool
        :raises: botocore.exception.ClientError

        """
        bucket_name = self.s3_details["bucket_name"]
        self.logger.debug(
            "%s - Attempting to find template bucket '%s'",
            self.name, bucket_name
        )
        try:
            self.connection_manager.call(
                service="s3",
                command="head_bucket",
                kwargs={"Bucket": bucket_name}
            )
        except botocore.exceptions.ClientError as exp:
            if exp.response["Error"]["Message"] == "Not Found":
                self.logger.debug(
                    "%s - %s bucket not found.", self.name, bucket_name
                )
                return False
            else:
                raise
        self.logger.debug(
            "%s - Found template bucket '%s'", self.name, bucket_name
        )
        return True

    def _create_bucket(self):
        """
        Create the s3 bucket ``bucket_name``.

        :raises: botocore.exception.ClientError

        """
        bucket_name = self.s3_details["bucket_name"]

        self.logger.debug(
            "%s - Creating new bucket '%s'", self.name, bucket_name
        )

        if self.connection_manager.region == "us-east-1":
            self.connection_manager.call(
                service="s3",
                command="create_bucket",
                kwargs={"Bucket": bucket_name}
            )
        else:
            self.connection_manager.call(
                service="s3",
                command="create_bucket",
                kwargs={
                    "Bucket": bucket_name,
                    "CreateBucketConfiguration": {
                        "LocationConstraint": self.connection_manager.region
                    }
                }
            )

    def get_boto_call_parameter(self):
        """
        Returns the CloudFormation template location.

        Uploads the template to S3 and returns the object's URL, or returns
        the template itself.

        :returns: The boto call parameter for the template.
        :rtype: dict
        """
        if self.s3_details:
            url = self.upload_to_s3()
            return {"TemplateURL": url}
        else:
            return {"TemplateBody": self.body}

    def _bucket_region(self, bucket_name):
        region = self.connection_manager.call(
            service="s3",
            command="get_bucket_location",
            kwargs={"Bucket": bucket_name}
        ).get("LocationConstraint")
        return region if region else "us-east-1"

    @staticmethod
    def _domain_from_region(region):
        return "com.cn" if region.startswith("cn-") else "com"

    def _render_jinja_template(self, template_dir, filename, jinja_vars):
        """
        Renders a jinja template.
        Sceptre supports passing sceptre_user_data to JSON and YAML
        CloudFormation templates using Jinja2 templating.
        :param template_dir: The directory containing the template.
        :type template_dir: str
        :param filename: The name of the template file.
        :type filename: str
        :param jinja_vars: Dict of variables to render into the template.
        :type jinja_vars: dict
        :returns: The body of the CloudFormation template.
        :rtype: str
        """
        logger = logging.getLogger(__name__)
        logger.debug("%s Rendering CloudFormation template", filename)
        default_j2_environment_config = {
                "autoescape": select_autoescape(
                    disabled_extensions=('j2',),
                    default=True,
                ),
                "loader": FileSystemLoader(template_dir),
                "undefined": StrictUndefined,
            }
        j2_environment_config = strategies.dict_merge(
            default_j2_environment_config,
            self.stack_group_config.get("j2_environment", {}))
        j2_environment = Environment(**j2_environment_config)
        template = j2_environment.get_template(filename)
        body = template.render(**jinja_vars)
        return body

    def _get_handler_of_type(self, type):
        """
        Gets a TemplateHandler type from the registry that can be used to get a string
        representation of a CloudFormation template.
        :param type: The type of Template Handler to load
        :type type: str
        :return: Instantiated TemplateHandler
        :rtype: class
        """
        if not self._registry:
            self._registry = {}

            for entry_point in iter_entry_points("sceptre.template_handlers", type):
                self._registry[entry_point.name] = entry_point.load()

        if type not in self._registry:
            raise TemplateHandlerNotFoundError('Handler of type "{0}" not found'.format(type))

        return self._registry[type]<|MERGE_RESOLUTION|>--- conflicted
+++ resolved
@@ -80,34 +80,6 @@
         :rtype: str
         """
         if self._body is None:
-<<<<<<< HEAD
-            file_extension = os.path.splitext(self.path)[1]
-
-            try:
-                if file_extension in {".json", ".yaml", ".template"}:
-                    with open(self.path) as template_file:
-                        self._body = template_file.read()
-                elif file_extension == ".j2":
-                    self._body = self._render_jinja_template(
-                        os.path.dirname(self.path),
-                        os.path.basename(self.path),
-                        {"sceptre_user_data": self.sceptre_user_data}
-                    )
-                elif file_extension == ".py":
-                    self._body = self._call_sceptre_handler()
-
-                else:
-                    raise UnsupportedTemplateFileTypeError(
-                        "Template has file extension %s. Only .py, .yaml, "
-                        ".template, .json and .j2 are supported.",
-                        os.path.splitext(self.path)[1]
-                    )
-                if not self._body.startswith("---"):
-                    self._body = "---\n{}".format(self._body)
-            except Exception as e:
-                self._print_template_traceback()
-                raise e
-=======
             type = self.handler_config.get("type")
             handler_class = self._get_handler_of_type(type)
             handler = handler_class(
@@ -120,8 +92,12 @@
             body = handler.handle()
             if isinstance(body, bytes):
                 body = body.decode('utf-8')
+            if not body.startswith("---"):
+                body = "---\n{}".format(body)
             self._body = body
->>>>>>> 4df6e61f
+
+        if not self._body.startswith("---"):
+            self._body = "---\n{}".format(self._body)
 
         return self._body
 
