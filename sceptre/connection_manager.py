--- conflicted
+++ resolved
@@ -55,13 +55,8 @@
                     time.sleep(mdelay)
 
                     # Using De-correlated Jitter Algorithm
-<<<<<<< HEAD
-                    # We are picking number between a ceiling (delay_cap) of 45 seconds and the last
-                    # delay multiplied by 2.5, rounding to two decimal places.
-=======
                     # We are picking number between a ceiling (delay_cap) of 45 seconds and the
                     # last delay multiplied by 2.5, rounding to two decimal places.
->>>>>>> b7585fd7
                     mdelay = min(delay_cap, round((random.uniform(1, mdelay * 2.5)), 2))
 
                     attempts += 1
