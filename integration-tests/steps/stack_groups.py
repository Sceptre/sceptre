--- conflicted
+++ resolved
@@ -1,9 +1,6 @@
 import os
 import time
-<<<<<<< HEAD
-=======
 from pathlib import Path
->>>>>>> 95cadb79
 
 from behave import *
 from botocore.exceptions import ClientError
@@ -13,10 +10,7 @@
 from sceptre.context import SceptreContext
 from sceptre.diffing.diff_writer import DeepDiffWriter
 from sceptre.diffing.stack_differ import DeepDiffStackDiffer, DifflibStackDiffer
-<<<<<<< HEAD
-=======
 from sceptre.helpers import sceptreise_path
->>>>>>> 95cadb79
 from sceptre.plan.plan import SceptrePlan
 from stacks import wait_for_final_state
 from templates import set_template_path
