--- conflicted
+++ resolved
@@ -209,17 +209,6 @@
   --dir TEXT                 Specify sceptre directory.
   --output [text|yaml|json]  The formatting style for command output.
   --no-colour                Turn off output colouring.
-<<<<<<< HEAD
-  --var TEXT                 A variable to template into config files.
-  --var-file FILENAME        A YAML file of variables to template into config
-                             files.
-
-  --ignore-dependencies      Ignore dependencies when executing command.
-  --j2_extension TEXT        Import path of Jinja2 extension to load.
-  --merge-keys               Merge dict keys in successive vars and var files
-                             not overwrite.
-
-=======
   --var TEXT                 A variable to replace the value of an item in
                              config file.
   --var-file FILENAME        A YAML file of variables to replace the values
@@ -227,7 +216,6 @@
   --ignore-dependencies      Ignore dependencies when executing command.
   --merge-vars               Merge variables from successive --vars and var
                              files.
->>>>>>> b1a23559
   --help                     Show this message and exit.
 
 Commands:
