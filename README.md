# Sceptre

[![CircleCI](https://img.shields.io/circleci/build/github/Sceptre/sceptre?logo=circleci)](https://app.circleci.com/pipelines/github/Sceptre)
[![Docker Image Version (latest semver)](https://img.shields.io/docker/v/cloudreach/sceptre?logo=docker&sort=semver)](https://hub.docker.com/r/cloudreach/sceptre)
[![PyPI](https://img.shields.io/pypi/v/sceptre?logo=pypi)](https://pypi.org/project/sceptre/)
[![PyPI - Status](https://img.shields.io/pypi/status/sceptre?logo=pypi)](https://pypi.org/project/sceptre/)
[![PyPI - Python Version](https://img.shields.io/pypi/pyversions/sceptre?logo=pypi)](https://pypi.org/project/sceptre/)
[![PyPI - Downloads](https://img.shields.io/pypi/dm/sceptre?logo=pypi)](https://pypi.org/project/sceptre/)
[![License](https://img.shields.io/pypi/l/sceptre?logo=apache)](https://github.com/Sceptre/sceptre/blob/main/LICENSE)

## About

Sceptre is a tool to drive
[AWS CloudFormation](https://aws.amazon.com/cloudformation). It automates the
mundane, repetitive and error-prone tasks, enabling you to concentrate on
building better infrastructure.

## Features

- Code reuse by separating a Stack's template and its configuration
- Support for templates written in JSON, YAML, Jinja2 or Python DSLs such as
  Troposphere
- Dependency resolution by passing of Stack outputs to parameters of dependent
  Stacks
- Stack Group support by bundling related Stacks into logical groups (e.g. dev
  and prod)
- Stack Group-level commands, such as creating multiple Stacks with a single
  command
- Fast, highly parallelised builds
- Built in support for working with Stacks in multiple AWS accounts and regions
- Infrastructure visibility with meta-operations such as Stack querying
  protection
- Support for inserting dynamic values in templates via customisable Resolvers
- Support for running arbitrary code as Hooks before/after Stack builds

## Benefits

- Utilises cloud-native Infrastructure as Code engines (CloudFormation)
- You do not need to manage state
- Simple templates using popular templating syntax - Yaml & Jinja
- Powerful flexibility using a mature programming language - Python
- Easy to integrate as part of a CI/CD pipeline by using Hooks
- Simple CLI and API
- Unopinionated - Sceptre does not force a specific project structure

## Install

### Using pip

`$ pip install sceptre`

More information on installing sceptre can be found in our
[Installation Guide](https://sceptre.cloudreach.com/latest/docs/install.html)

### Using Docker Image

View our [Docker repository](https://hub.docker.com/r/cloudreach/sceptre).
Images available from version 2.0.0 onward.

To use our Docker image follow these instructions:

1. Pull the image `docker pull cloudreach/sceptre:[SCEPTRE_VERSION_NUMBER]` e.g.
   `docker pull cloudreach/sceptre:2.5.0`. Leave out the version number if you
   wish to run `latest` or run `docker pull cloudreach/sceptre:latest`.

2. Run the image. You will need to mount the working directory where your
   project resides to a directory called `project`. You will also need to mount
   a volume with your AWS config to your docker container. E.g.

`docker run -v $(pwd):/project -v /Users/me/.aws/:/root/.aws/:ro cloudreach/sceptre:latest --help`

If you want to use a custom ENTRYPOINT simply amend the Docker command:

`docker run -ti --entrypoint='' cloudreach/sceptre:latest sh`

The above command will enter you into the shell of the Docker container where
you can execute sceptre commands - useful for development.

If you have any other environment variables in your non-docker shell you will
need to pass these in on the Docker CLI using the `-e` flag. See Docker
documentation on how to achieve this.

<<<<<<< HEAD
# Example
=======
## Migrate v1 to v2

We have tried to make the migration to Sceptre v2 as simple as possible. For
information about how to migration your v1 project please see our
[Migration Guide](https://github.com/sceptre/project/wiki/Migration-Guide:-V1-to-V2)

## V1 End of Life Notice

Support for Version 1 will
[end on June 1 2019](https://github.com/sceptre/sceptre/issues/593). For new
projects we recommend using Version 2.

## Example
>>>>>>> 38f7ff18

Sceptre organises Stacks into "Stack Groups". Each Stack is represented by a
YAML configuration file stored in a directory which represents the Stack Group.
Here, we have two Stacks, `vpc` and `subnets`, in a Stack Group named `dev`:

```sh
$ tree
.
├── config
│   └── dev
│        ├── config.yaml
│        ├── subnets.yaml
│        └── vpc.yaml
└── templates
    ├── subnets.py
    └── vpc.py
```

We can create a Stack with the `create` command. This `vpc` Stack contains a
VPC.

```sh
$ sceptre create dev/vpc.yaml

dev/vpc - Creating stack dev/vpc
VirtualPrivateCloud AWS::EC2::VPC CREATE_IN_PROGRESS
dev/vpc VirtualPrivateCloud AWS::EC2::VPC CREATE_COMPLETE
dev/vpc sceptre-demo-dev-vpc AWS::CloudFormation::Stack CREATE_COMPLETE
```

The `subnets` Stack contains a subnet which must be created in the VPC. To do
this, we need to pass the VPC ID, which is exposed as a Stack output of the
`vpc` Stack, to a parameter of the `subnets` Stack. Sceptre automatically
resolves this dependency for us.

```sh
$ sceptre create dev/subnets.yaml
dev/subnets - Creating stack
dev/subnets Subnet AWS::EC2::Subnet CREATE_IN_PROGRESS
dev/subnets Subnet AWS::EC2::Subnet CREATE_COMPLETE
dev/subnets sceptre-demo-dev-subnets AWS::CloudFormation::Stack CREATE_COMPLETE
```

Sceptre implements meta-operations, which allow us to find out information about
our Stacks:

```sh
$ sceptre list resources dev/subnets.yaml

- LogicalResourceId: Subnet
  PhysicalResourceId: subnet-445e6e32
  dev/vpc:
- LogicalResourceId: VirtualPrivateCloud
  PhysicalResourceId: vpc-c4715da0
```

Sceptre provides Stack Group level commands. This one deletes the whole `dev`
Stack Group. The subnet exists within the vpc, so it must be deleted first.
Sceptre handles this automatically:

```sh
$ sceptre delete dev

Deleting stack
dev/subnets Subnet AWS::EC2::Subnet DELETE_IN_PROGRESS
dev/subnets - Stack deleted
dev/vpc Deleting stack
dev/vpc VirtualPrivateCloud AWS::EC2::VPC DELETE_IN_PROGRESS
dev/vpc - Stack deleted
```

> Note: Deleting Stacks will _only_ delete a given Stack, or the Stacks that are
> directly in a given StackGroup. By default Stack dependencies that are
> external to the StackGroup are not deleted.

Sceptre can also handle cross Stack Group dependencies, take the following
example project:

```sh
$ tree
.
├── config
│   ├── dev
│   │   ├── network
│   │   │   └── vpc.yaml
│   │   ├── users
│   │   │   └── iam.yaml
│   │   ├── compute
│   │   │   └── ec2.yaml
│   │   └── config.yaml
│   └── staging
│       └── eu
│           ├── config.yaml
│           └── stack.yaml
├── hooks
│   └── stack.py
├── templates
│   ├── network.json
│   ├── iam.json
│   ├── ec2.json
│   └── stack.json
└── vars
    ├── dev.yaml
    └── staging.yaml
```

In this project `staging/eu/stack.yaml` has a dependency on the output of
`dev/users/iam.yaml`. If you wanted to create the Stack `staging/eu/stack.yaml`,
Sceptre will resolve all of it's dependencies, including `dev/users/iam.yaml`,
before attempting to create the Stack.

## Usage

Sceptre can be used from the CLI, or imported as a Python package.

## CLI

```sh
Usage: sceptre [OPTIONS] COMMAND [ARGS]...

  Sceptre is a tool to manage your cloud native infrastructure deployments.

Options:
  --version              Show the version and exit.
  --debug                Turn on debug logging.
  --dir TEXT             Specify sceptre directory.
  --output [yaml|json]   The formatting style for command output.
  --no-colour            Turn off output colouring.
  --var TEXT             A variable to template into config files.
  --var-file FILENAME    A YAML file of variables to template into config
                         files.
  --ignore-dependencies  Ignore dependencies when executing command.
  --help                 Show this message and exit.

Commands:
  create         Creates a stack or a change set.
  delete         Deletes a stack or a change set.
  describe       Commands for describing attributes of stacks.
  estimate-cost  Estimates the cost of the template.
  execute        Executes a Change Set.
  generate       Prints the template.
  launch         Launch a Stack or StackGroup.
  list           Commands for listing attributes of stacks.
  new            Commands for initialising Sceptre projects.
  set-policy     Sets Stack policy.
  status         Print status of stack or stack_group.
  update         Update a stack.
  validate       Validates the template.
```

## Python

Using Sceptre as a Python module is very straightforward. You need to create a
SceptreContext, which tells Sceptre where your project path is and which path
you want to execute on, we call this the "command path".

After you have created a SceptreContext you need to pass this into a
SceptrePlan. On instantiation the SceptrePlan will handle all the required steps
to make sure the action you wish to take on the command path are resolved.

After you have instantiated a SceptrePlan you can access all the actions you can
take on a Stack, such as `validate()`, `launch()`, `list()` and `delete()`.

```python
from sceptre.context import SceptreContext
from sceptre.plan.plan import SceptrePlan

context = SceptreContext("/path/to/project", "command_path")
plan = SceptrePlan(context)
plan.launch()
```

Full API reference documentation can be found in the
[Documentation](https://sceptre.cloudreach.com/)

## Tutorial and Documentation

- [Get Started](https://sceptre.cloudreach.com/latest/docs/get_started.html)
- [Documentation](https://sceptre.cloudreach.com/)

## Communication

The Sceptre community uses a Slack channel #sceptre on the og-aws Slack for
discussion. To join use this link <http://slackhatesthe.cloud/> to create an
account and join the #sceptre channel.

## Contributing

See our [Contributing Guide](CONTRIBUTING.md)<|MERGE_RESOLUTION|>--- conflicted
+++ resolved
@@ -80,23 +80,7 @@
 need to pass these in on the Docker CLI using the `-e` flag. See Docker
 documentation on how to achieve this.
 
-<<<<<<< HEAD
-# Example
-=======
-## Migrate v1 to v2
-
-We have tried to make the migration to Sceptre v2 as simple as possible. For
-information about how to migration your v1 project please see our
-[Migration Guide](https://github.com/sceptre/project/wiki/Migration-Guide:-V1-to-V2)
-
-## V1 End of Life Notice
-
-Support for Version 1 will
-[end on June 1 2019](https://github.com/sceptre/sceptre/issues/593). For new
-projects we recommend using Version 2.
-
 ## Example
->>>>>>> 38f7ff18
 
 Sceptre organises Stacks into "Stack Groups". Each Stack is represented by a
 YAML configuration file stored in a directory which represents the Stack Group.
