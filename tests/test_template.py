--- conflicted
+++ resolved
@@ -194,8 +194,6 @@
 
         assert boto_parameter == {"TemplateBody": sentinel.body}
 
-<<<<<<< HEAD
-=======
     def test_body_with_json_template(self):
         self.template.name = "vpc"
         self.template.handler_config["path"] = os.path.join(
@@ -208,7 +206,6 @@
             expected_output_dict = json.loads(f.read())
         assert output_dict == expected_output_dict
 
->>>>>>> 4df6e61f
     def test_body_with_yaml_template(self):
         self.template.name = "vpc"
         self.template.handler_config["path"] = os.path.join(
