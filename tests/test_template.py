# -*- coding: utf-8 -*-

import json
import yaml
import os
import threading

import pytest
from mock import patch, sentinel, Mock

from freezegun import freeze_time
from botocore.exceptions import ClientError

from sceptre.template import Template
from sceptre.connection_manager import ConnectionManager
from sceptre.exceptions import UnsupportedTemplateFileTypeError
from sceptre.exceptions import TemplateSceptreHandlerError


class TestTemplate(object):

    def setup_method(self, test_method):
        self.region = "region"
        self.bucket_name = "bucket_name"
        self.environment_path = "environment_path"
        self.stack_name = "stack_name"

        self.connection_manager = Mock(spec=ConnectionManager)
        self.connection_manager.create_bucket_lock = threading.Lock()

        self.template = Template(
            path="/folder/template.py",
            sceptre_user_data={}
        )

    def test_initialise_template(self):
        assert self.template.path == "/folder/template.py"
        assert self.template.name == "template"
        assert self.template.sceptre_user_data == {}
        assert self.template._body is None

    def test_repr(self):
        representation = self.template.__repr__()
        assert representation == "sceptre.template.Template(" \
            "name='template', path='/folder/template.py'"\
            ", sceptre_user_data={})"

    def test_body_with_cache(self):
        self.template._body = sentinel.body
        body = self.template.body
        assert body == sentinel.body

    @patch("sceptre.template.Template._get_body")
    def test_body_without_cache(self, mock_get_body):
        self.template._body = None
        mock_get_body.return_value = sentinel.body
        body = self.template.body
        assert body == sentinel.body

    @freeze_time("2012-01-01")
    @patch("sceptre.template.Template._create_bucket")
<<<<<<< HEAD
    def test_upload_to_s3_with_valid_arguments(
            self, mock_create_bucket, mock_get_timestamp
    ):
        self.template._body = '{"template": "mock"}'
        mock_get_timestamp.return_value = "2016-10-10-14-32-30-0-Z"
=======
    def test_upload_to_s3_with_valid_arguments(self, mock_create_bucket):
        self.template._cfn = '{"template": "mock"}'
>>>>>>> f8228d5b

        url = self.template.upload_to_s3(
            region="eu-west-1",
            bucket_name="bucket-name",
            key_prefix="/prefix/",
            environment_path="environment/path",
            stack_name="stack-name",
            connection_manager=self.connection_manager
        )

        expected_template_key = (
            "prefix/eu-west-1/environment/path/"
            "stack-name-2012-01-01-00-00-00-000000Z.json"
        )

        mock_create_bucket.assert_called_once_with(
            "eu-west-1", "bucket-name", self.connection_manager
        )
        self.connection_manager.call.assert_called_once_with(
            service="s3",
            command="put_object",
            kwargs={
                "Bucket": "bucket-name",
                "Key": expected_template_key,
                "Body": '{"template": "mock"}',
                "ServerSideEncryption": "AES256"
            }
        )

        assert url == "https://bucket-name.s3.amazonaws.com/{0}".format(
            expected_template_key
        )

    def test_create_bucket_with_bucket_that_exists(self):
        # connection_manager.call doesn't raise an exception, mimicing the
        # behaviour when head_bucket successfully executes.
        self.template._create_bucket(
            "region", "bucket_name", self.connection_manager
        )

    def test_create_bucket_with_unreadable_bucket(self):
        self.connection_manager.call.side_effect = ClientError(
                {
                    "Error": {
                        "Code": 500,
                        "Message": "Bucket Unreadable"
                    }
                },
                sentinel.operation
            )
        with pytest.raises(ClientError) as e:
            self.template._create_bucket(
                "region", "bucket_name", self.connection_manager
            )
            assert e.value.response["Error"]["Code"] == 500
            assert e.value.response["Error"]["Message"] == "Bucket Unreadable"

    def test_create_bucket_with_non_existent_bucket(self):
        # connection_manager.call is called twice, and should throw the
        # Not Found ClientError only for the first call.
        self.connection_manager.call.side_effect = [
            ClientError(
                {
                    "Error": {
                        "Code": 404,
                        "Message": "Not Found"
                    }
                },
                sentinel.operation
            ),
            None
        ]

        self.template._create_bucket(
            self.region,
            self.bucket_name,
            self.connection_manager
        )

        self.connection_manager.call.assert_any_call(
            service="s3",
            command="create_bucket",
            kwargs={
                "Bucket": self.bucket_name,
                "CreateBucketConfiguration": {
                    "LocationConstraint": self.region
                },
            }
        )

    def test_create_bucket_with_non_existent_us_east_1_bucket(self):
        # connection_manager.call is called twice, and should throw the
        # Not Found ClientError only for the first call.
        self.connection_manager.call.side_effect = [
            ClientError(
                {
                    "Error": {
                        "Code": 404,
                        "Message": "Not Found"
                    }
                },
                sentinel.operation
            ),
            None
        ]

        self.template._create_bucket(
            "us-east-1",
            self.bucket_name,
            self.connection_manager
        )

        self.connection_manager.call.assert_any_call(
            service="s3",
            command="create_bucket",
            kwargs={"Bucket": self.bucket_name}
        )

    def test_get_body_with_json_template(self):
        self.template.name = "vpc"
        self.template.path = os.path.join(
            os.getcwd(),
            "tests/fixtures/templates/vpc.json"
        )
        output = self.template._get_body()
        output_dict = json.loads(output)
        with open("tests/fixtures/templates/compiled_vpc.json", "r") as f:
            expected_output_dict = json.loads(f.read())
        assert output_dict == expected_output_dict

    def test_get_body_with_yaml_template(self):
        self.template.name = "vpc"
        self.template.path = os.path.join(
            os.getcwd(),
            "tests/fixtures/templates/vpc.yaml"
        )
        output = self.template._get_body()
        output_dict = yaml.load(output)
        with open("tests/fixtures/templates/compiled_vpc.json", "r") as f:
            expected_output_dict = json.loads(f.read())
        assert output_dict == expected_output_dict

    def test_get_body_with_missing_file(self):
        self.template.path = "incorrect/template/path.py"
        with pytest.raises(IOError):
            self.template._get_body()

    def test_get_body_compiles_troposphere(self):
        self.template.sceptre_user_data = None
        self.template.name = "vpc"
        self.template.path = os.path.join(
            os.getcwd(),
            "tests/fixtures/templates/vpc.py"
        )
        output = self.template._get_body()
        try:
            json.loads(output)
        except:
            assert False

    def test_get_body_with_troposphere(self):
        self.template.sceptre_user_data = None
        self.template.name = "vpc"
        self.template.path = os.path.join(
            os.getcwd(),
            "tests/fixtures/templates/vpc.py"
        )
        actual_output = json.loads(self.template._get_body())
        with open("tests/fixtures/templates/compiled_vpc.json", "r") as f:
            expected_output = json.loads(f.read())
        assert actual_output == expected_output

    def test_get_body_with_troposphere_with_sgt(self):
        self.template.sceptre_user_data = None
        self.template.name = "vpc_sgt"
        self.template.path = os.path.join(
            os.getcwd(),
            "tests/fixtures/templates/vpc_sgt.py"
        )
        actual_output = json.loads(self.template._get_body())
        with open("tests/fixtures/templates/compiled_vpc.json", "r") as f:
            expected_output = json.loads(f.read())
        assert actual_output == expected_output

    def test_get_body_injects_sceptre_user_data(self):
        self.template.sceptre_user_data = {
            "cidr_block": "10.0.0.0/16"
        }
        self.template.name = "vpc_sud"
        self.template.path = os.path.join(
            os.getcwd(),
            "tests/fixtures/templates/vpc_sud.py"
        )

        actual_output = json.loads(self.template._get_body())
        with open("tests/fixtures/templates/compiled_vpc_sud.json", "r") as f:
            expected_output = json.loads(f.read())
        assert actual_output == expected_output

    def test_get_body_injects_sceptre_user_data_incorrect_function(self):
        self.template.sceptre_user_data = {
            "cidr_block": "10.0.0.0/16"
        }
        self.template.name = "vpc_sud_incorrect_function"
        self.template.path = os.path.join(
            os.getcwd(),
            "tests/fixtures/templates/vpc_sud_incorrect_function.py"
        )
        with pytest.raises(TemplateSceptreHandlerError):
            self.template._get_body()

    def test_get_body_injects_sceptre_user_data_incorrect_handler(self):
        self.template.sceptre_user_data = {
            "cidr_block": "10.0.0.0/16"
        }
        self.template.name = "vpc_sud_incorrect_handler"
        self.template.path = os.path.join(
            os.getcwd(),
            "tests/fixtures/templates/vpc_sud_incorrect_handler.py"
        )
        with pytest.raises(TypeError):
            self.template._get_body()

    def test_get_body_with_incorrect_filetype(self):
        self.template.path = (
            "path/to/something.ext"
        )
        with pytest.raises(UnsupportedTemplateFileTypeError):
            self.template._get_body()<|MERGE_RESOLUTION|>--- conflicted
+++ resolved
@@ -59,16 +59,8 @@
 
     @freeze_time("2012-01-01")
     @patch("sceptre.template.Template._create_bucket")
-<<<<<<< HEAD
-    def test_upload_to_s3_with_valid_arguments(
-            self, mock_create_bucket, mock_get_timestamp
-    ):
-        self.template._body = '{"template": "mock"}'
-        mock_get_timestamp.return_value = "2016-10-10-14-32-30-0-Z"
-=======
     def test_upload_to_s3_with_valid_arguments(self, mock_create_bucket):
         self.template._cfn = '{"template": "mock"}'
->>>>>>> f8228d5b
 
         url = self.template.upload_to_s3(
             region="eu-west-1",
