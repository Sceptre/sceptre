import datetime
import errno
import json
import logging
import os
from copy import deepcopy

import click
import pytest
import yaml
from botocore.exceptions import ClientError
from click.testing import CliRunner
from deepdiff import DeepDiff
from mock import MagicMock, patch, sentinel

from sceptre.cli import cli
from sceptre.cli.helpers import CustomJsonEncoder, catch_exceptions
from sceptre.cli.helpers import setup_logging, write, ColouredFormatter
from sceptre.config.reader import ConfigReader
from sceptre.diffing.stack_differ import DeepDiffStackDiffer, DifflibStackDiffer, StackDiff
from sceptre.exceptions import SceptreException
from sceptre.plan.actions import StackActions
from sceptre.stack import Stack
from sceptre.stack_status import StackStatus


class TestCli(object):

    def setup_method(self, test_method):
        self.patcher_ConfigReader = patch("sceptre.plan.plan.ConfigReader")
        self.patcher_StackActions = patch("sceptre.plan.executor.StackActions")

        self.mock_ConfigReader = self.patcher_ConfigReader.start()
        self.mock_StackActions = self.patcher_StackActions.start()

        self.mock_config_reader = MagicMock(spec=ConfigReader)
        self.mock_stack_actions = MagicMock(spec=StackActions)

        self.mock_stack = MagicMock(spec=Stack)

        self.mock_stack.name = 'mock-stack'
        self.mock_stack.region = None
        self.mock_stack.profile = None
        self.mock_stack.external_name = None
        self.mock_stack.dependencies = []

        self.mock_config_reader.construct_stacks.return_value = \
            set([self.mock_stack]), set([self.mock_stack])

        self.mock_stack_actions.stack = self.mock_stack

        self.mock_ConfigReader.return_value = self.mock_config_reader
        self.mock_StackActions.return_value = self.mock_stack_actions

        self.runner = CliRunner()

    def teardown_method(self, test_method):
        self.patcher_ConfigReader.stop()
        self.patcher_StackActions.stop()

    @patch("sys.exit")
    def test_catch_exceptions(self, mock_exit):
        @catch_exceptions
        def raises_exception():
            raise SceptreException()

        raises_exception()
        mock_exit.assert_called_once_with(1)

    def test_catch_exceptions_debug_mode(self):
        @catch_exceptions
        def raises_exception():
            raise SceptreException()

        logger = logging.getLogger("sceptre")
        logger.setLevel(logging.DEBUG)

        with pytest.raises(SceptreException):
            raises_exception()

    @pytest.mark.parametrize("command,files,output", [
        # one --var option
        (
            ["--var", "a=1", "noop"],
            {},
            {"a": "1"}
        ),
        # multiple --var options
        (
            ["--var", "a=1", "--var", "b=2", "noop"],
            {},
            {"a": "1", "b": "2"}
        ),
        # multiple --var options same key
        (
            ["--var", "a=1", "--var", "a=2", "noop"],
            {},
            {"a": "2"}
        ),
        (
            ["--var-file", "foo.yaml", "--var", "key3.subkey1.id=id2", "noop"],
            {
                "foo.yaml": {
                    "key1": "val1",
                    "key2": "val2",
                    "key3": {
                        "subkey1": {
                            "id": "id1"
                        }
                    }
                }
            },
            {
                "key1": "val1",
                "key2": "val2",
                "key3": {"subkey1": {"id": "id2"}}
            }
        ),
        # one --var-file option
        (
            ["--var-file", "foo.yaml", "noop"],
            {
                "foo.yaml": {"key1": "val1", "key2": "val2"}
            },
            {"key1": "val1", "key2": "val2"}
        ),
        # multiple --var-file option
        (
            ["--var-file", "foo.yaml", "--var-file", "bar.yaml", "noop"],
            {
                "foo.yaml": {"key1": "parent_value1", "key2": "parent_value2"},
                "bar.yaml": {"key2": "child_value2", "key3": "child_value3"}
            },
            {
                "key1": "parent_value1",
                "key2": "child_value2",
                "key3": "child_value3"
            }
        ),
        # mix of --var and --var-file
        (
            ["--var-file", "foo.yaml", "--var", "key2=var2", "noop"],
            {
                "foo.yaml": {"key1": "file1", "key2": "file2"}
            },
            {"key1": "file1", "key2": "var2"}
        ),
        # multiple --var-file option, illustrating dictionaries not merged.
        (
            ["--var-file", "foo.yaml", "--var-file", "bar.yaml", "noop"],
            {
                "foo.yaml": {"key1": {"a": "b"}},
                "bar.yaml": {"key1": {"c": "d"}}
            },
            {
                "key1": {"c": "d"}
            }
        ),
        # multiple --var-file option, dictionaries merged.
        (
            ["--merge-vars", "--var-file", "foo.yaml", "--var-file", "bar.yaml", "noop"],
            {
                "foo.yaml": {"key1": {"a": "b"}},
                "bar.yaml": {"key1": {"c": "d"}}
            },
            {
                "key1": {"a": "b", "c": "d"}
            }
        ),
        # multiple --var-file option, dictionaries merged, complex example.
        (
            ["--merge-vars", "--var-file", "common.yaml", "--var-file", "dev.yaml", "noop"],
            {
                "common.yaml": {
                    "CommonTags": {
                        "Organization": "Parts Unlimited",
                        "Department": "IT Operations"
                    }
                },
                "dev.yaml": {"CommonTags": {"Environment": "dev"}}
            },
            {
                "CommonTags": {
                    "Organization": "Parts Unlimited",
                    "Department": "IT Operations",
                    "Environment": "dev"
                }
            }
        ),
        # multiple --var-file option, dictionaries merged, complex example, with overrides.
        (
            ["--merge-vars", "--var-file", "common.yaml", "--var-file", "dev.yaml", "noop"],
            {
                "common.yaml": {
                    "CommonTags": {
                        "Organization": "Parts Unlimited",
                        "Department": "IT Operations",
                        "Environment": "sandbox"
                    }
                },
                "dev.yaml": {"CommonTags": {"Environment": "dev"}},
            },
            {
                "CommonTags": {
                    "Organization": "Parts Unlimited",
                    "Department": "IT Operations",
                    "Environment": "dev"
                }
            }
        ),
        # multiple --var-file option, dictionaries merged, complex example, with lists.
        (
            ["--merge-vars", "--var-file", "common.yaml", "--var-file", "test.yaml", "noop"],
            {
                "common.yaml": {
                    "CommonTags": {
                        "Organization": "Parts Unlimited",
                        "Department": "IT Operations",
                        "Envlist": ["sandbox", "dev"]
                    }
                },
                "test.yaml": {"CommonTags": {"Envlist": ["test"]}},
            },
            {
                "CommonTags": {
                    "Organization": "Parts Unlimited",
                    "Department": "IT Operations",
                    "Envlist": ["test"]
                }
            }
        ),
        # multiple --var-file option, dictionaries merged, multiple levels.
        (
            ["--merge-vars", "--var-file", "common.yaml", "--var-file", "test.yaml", "noop"],
            {
                "common.yaml": {"a": {"b": {"c": "p", "d": "q"}}},
                "test.yaml": {"a": {"b": {"c": "r", "e": "s"}}}
            },
            {
                "a": {"b": {"c": "r", "d": "q", "e": "s"}}
            }
        ),
        # a --var-file and --var combined.
        (
            ["--merge-vars", "--var-file", "common.yaml", "--var", "CommonTags.Version=1.0.0", "noop"],
            {
                "common.yaml": {
                    "CommonTags": {
                        "Organization": "Parts Unlimited",
                        "Department": "IT Operations",
                        "Envlist": ["sandbox", "dev"]
                    }
                }
            },
            {
                "CommonTags": {
                    "Organization": "Parts Unlimited",
                    "Department": "IT Operations",
                    "Envlist": ["sandbox", "dev"],
                    "Version": "1.0.0"
                }
            }
        ),
        # multiple --var-file and --var combined.
        (
            [
                "--merge-vars", "--var-file", "common.yaml", "--var-file", "test.yaml",
                "--var", "CommonTags.Project=Unboxing", "noop"
            ],
            {
                "common.yaml": {
                    "CommonTags": {
                        "Organization": "Parts Unlimited",
                        "Department": "IT Operations",
                        "Envlist": ["sandbox", "dev"]
                    }
                },
                "test.yaml": {
                    "CommonTags": {
                        "Project": "Boxing"
                    }
                }
            },
            {
                "CommonTags": {
                    "Organization": "Parts Unlimited",
                    "Department": "IT Operations",
                    "Envlist": ["sandbox", "dev"],
                    "Project": "Unboxing"
                }
            }
        )
    ])
    def test_user_variables(self, command, files, output):
        @cli.command()
        @click.pass_context
        def noop(ctx):
            click.echo(yaml.safe_dump(ctx.obj.get("user_variables")))

        with self.runner.isolated_filesystem():
            for name, content in files.items():
                with open(name, "w") as fh:
                    yaml.safe_dump(content, fh)

            result = self.runner.invoke(cli, command)

        user_variables = yaml.safe_load(result.output)
        assert result.exit_code == 0
        assert user_variables == output

    def test_validate_template_with_valid_template(self):
        self.mock_stack_actions.validate.return_value = {
            "Parameters": "Example",
            "ResponseMetadata": {
                "HTTPStatusCode": 200
            }
        }

        result_json = json.dumps({'Parameters': 'Example'}, indent=4)
        result = self.runner.invoke(cli, ["--output", "json", "validate", "dev/vpc.yaml"])
        self.mock_stack_actions.validate.assert_called_with()
        assert result.output == "Template mock-stack is valid. Template details:\n\n{}\n".format(
            result_json)

    def test_validate_template_with_invalid_template(self):
        client_error = ClientError(
            {
                "Errors":
                {
                    "Message": "Unrecognized resource types",
                    "Code": "ValidationError",
                }
            },
            "ValidateTemplate"
        )
        self.mock_stack_actions.validate.side_effect = client_error

        expected_result = str(client_error) + "\n"
        result = self.runner.invoke(cli, ["--output", "json", "validate", "dev/vpc.yaml"])
        assert expected_result in result.output.replace("\"", "")

    def test_estimate_template_cost_with_browser(self):
        self.mock_stack_actions.estimate_cost.return_value = {
            "Url": "https://sceptre.cloudreach.com",
            "ResponseMetadata": {
                "HTTPStatusCode": 200
            }
        }

        args = ["estimate-cost", "dev/vpc.yaml"]
        with patch('webbrowser.open', return_value=None):  # Do not open a web browser
            result = self.runner.invoke(cli, args)

        self.mock_stack_actions.estimate_cost.assert_called_with()

        assert result.output == \
            '{0}{1}'.format("View the estimated cost for mock-stack at:\n",
                            "https://sceptre.cloudreach.com\n\n")

    def test_estimate_template_cost_with_no_browser(self):
        client_error = ClientError(
            {
                "Errors":
                {
                    "Message": "No Browser",
                    "Code": "Error",
                }
            },
            "Webbrowser"
        )
        self.mock_stack_actions.estimate_cost.side_effect = client_error
        expected_result = "{}\n".format(client_error)
        result = self.runner.invoke(
            cli,
            ["estimate-cost", "dev/vpc.yaml"]
        )
        assert expected_result in result.output.replace("\"", "")

    def test_lock_stack(self):
        self.runner.invoke(
            cli, ["set-policy", "dev/vpc.yaml", "-b", "deny-all"]
        )
        self.mock_config_reader.construct_stacks.assert_called_with()
        self.mock_stack_actions.lock.assert_called_with()

    def test_unlock_stack(self):
        self.runner.invoke(
            cli, ["set-policy", "dev/vpc.yaml", "-b", "allow-all"]
        )
        self.mock_config_reader.construct_stacks.assert_called_with()
        self.mock_stack_actions.unlock.assert_called_with()

    def test_set_policy_with_file_flag(self):
        policy_file = "tests/fixtures/stack_policies/lock.json"
        result = self.runner.invoke(cli, [
            "set-policy", "dev/vpc.yaml", policy_file
        ])
        assert result.exit_code == 0

    def test_describe_policy_with_existing_policy(self):
        self.mock_stack_actions.get_policy.return_value = {
            "dev/vpc": {"Statement": ["Body"]}
        }

        result = self.runner.invoke(
            cli, ["--output", "json", "describe", "policy", "dev/vpc.yaml"]
        )
        assert result.exit_code == 0
        assert result.output == "{}\n".format(json.dumps(
            {'dev/vpc': {'Statement': ['Body']}}, indent=4))

    def test_list_group_resources(self):
        response = {
            "stack-name-1": {
                "StackResources": [
                    {
                        "LogicalResourceId": "logical-resource-id",
                        "PhysicalResourceId": "physical-resource-id"
                    }
                ]
            },
            "stack-name-2": {
                "StackResources": [
                    {
                        "LogicalResourceId": "logical-resource-id",
                        "PhysicalResourceId": "physical-resource-id"
                    }
                ]
            }
        }
        self.mock_stack_actions.describe_resources.return_value = response
        result = self.runner.invoke(cli, ["--output", "yaml", "list", "resources", "dev"])

        assert yaml.safe_load(result.output) == [response]
        assert result.exit_code == 0

    def test_list_stack_resources(self):
        response = {
            "StackResources": [
                {
                    "LogicalResourceId": "logical-resource-id",
                    "PhysicalResourceId": "physical-resource-id"
                }
            ]
        }
        self.mock_stack_actions.describe_resources.return_value = response
        result = self.runner.invoke(cli, ["--output", "yaml", "list", "resources", "dev/vpc.yaml"])
        assert yaml.safe_load(result.output) == [response]
        assert result.exit_code == 0

    @pytest.mark.parametrize(
        "command,success,yes_flag,exit_code", [
            ("create", True, True, 0),
            ("create", False, True, 1),
            ("create", True, False, 0),
            ("create", False, False, 1),
            ("delete", True, True, 0),
            ("delete", False, True, 1),
            ("delete", True, False, 0),
            ("delete", False, False, 1),
            ("update", True, True, 0),
            ("update", False, True, 1),
            ("update", True, False, 0),
            ("update", False, False, 1),
            ("launch", True, True, 0),
            ("launch", False, True, 1),
            ("launch", True, False, 0),
            ("launch", False, False, 1)
        ]
    )
    def test_stack_commands(self, command, success, yes_flag, exit_code):
        run_command = getattr(self.mock_stack_actions, command)
        run_command.return_value = \
            StackStatus.COMPLETE if success else StackStatus.FAILED

        kwargs = {"args": [command, "dev/vpc.yaml"]}
        if yes_flag:
            kwargs["args"].append("-y")
        else:
            kwargs["input"] = "y\n"

        result = self.runner.invoke(cli, **kwargs)

        run_command.assert_called_with()
        assert result.exit_code == exit_code

    @pytest.mark.parametrize(
        "command, ignore_dependencies", [
            ("create", True),
            ("create", False),
            ("delete", True),
            ("delete", False),
        ]
    )
    def test_ignore_dependencies_commands(self, command, ignore_dependencies):
        args = [command, "dev/vpc.yaml", "cs-1", "-y"]
        if ignore_dependencies:
            args.insert(0, "--ignore-dependencies")
        result = self.runner.invoke(cli, args)
        assert result.exit_code == 0

    @pytest.mark.parametrize(
        "command,yes_flag", [
            ("create", True),
            ("create", False),
            ("delete", True),
            ("delete", False),
            ("execute", True),
            ("execute", False)
        ]
    )
    def test_change_set_commands(self, command, yes_flag):
        stack_command = command + "_change_set"

        kwargs = {"args": [command, "dev/vpc.yaml", "cs1"]}
        if yes_flag:
            kwargs["args"].append("-y")
        else:
            kwargs["input"] = "y\n"

        result = self.runner.invoke(cli, **kwargs)

        getattr(self.mock_stack_actions,
                stack_command).assert_called_with("cs1")
        assert result.exit_code == 0

    @pytest.mark.parametrize(
        "verbose_flag,", [
            (False),
            (True)
        ]
    )
    def test_describe_change_set(self, verbose_flag):
        response = {
            "VerboseProperty": "VerboseProperty",
            "ChangeSetName": "ChangeSetName",
            "CreationTime": "CreationTime",
            "ExecutionStatus": "ExecutionStatus",
            "StackName": "StackName",
            "Status": "Status",
            "StatusReason": "StatusReason",
            "Changes": [
                {
                    "ResourceChange": {
                        "Action": "Action",
                        "LogicalResourceId": "LogicalResourceId",
                        "PhysicalResourceId": "PhysicalResourceId",
                        "Replacement": "Replacement",
                        "ResourceType": "ResourceType",
                        "Scope": "Scope",
                        "VerboseProperty": "VerboseProperty"
                    }
                }
            ]
        }
        args = ["describe", "change-set", "region/vpc.yaml", "cs1"]
        if verbose_flag:
            args.append("-v")

        self.mock_stack_actions.describe_change_set.return_value = response
        result = self.runner.invoke(cli, args)
        if not verbose_flag:
            del response["VerboseProperty"]
            del response["Changes"][0]["ResourceChange"]["VerboseProperty"]
        assert yaml.safe_load(result.output) == response
        assert result.exit_code == 0

    def test_list_change_sets_with_200(self):
        self.mock_stack_actions.list_change_sets.return_value = {
            "ChangeSets": "Test"
        }
        result = self.runner.invoke(
            cli, ["list", "change-sets", "dev/vpc.yaml"]
        )
        assert result.exit_code == 0
        assert yaml.safe_load(result.output) == {"ChangeSets": "Test"}

    def test_list_change_sets_without_200(self):
        response = {
            "ChangeSets": "Test"
        }
        self.mock_stack_actions.list_change_sets.return_value = response

        result = self.runner.invoke(
            cli, ["--output", "json", "list", "change-sets", "dev/vpc.yaml"]
        )
        assert result.exit_code == 0
        assert yaml.safe_load(result.output) == response

    def test_list_outputs_json(self):
        outputs = {"OutputKey": "Key", "OutputValue": "Value"}
        self.mock_stack_actions.describe_outputs.return_value = outputs
        result = self.runner.invoke(
            cli, ["--output", "json", "list", "outputs", "dev/vpc.yaml"]
        )
        assert result.exit_code == 0
        assert json.loads(result.output) == [outputs]

    def test_list_outputs_yaml(self):
        outputs = {"OutputKey": "Key", "OutputValue": "Value"}
        self.mock_stack_actions.describe_outputs.return_value = outputs
        result = self.runner.invoke(
            cli, ["--output", "yaml", "list", "outputs", "dev/vpc.yaml"]
        )
        assert result.exit_code == 0
        expected_output = '---\n- OutputKey: Key\n  OutputValue: Value\n\n'
        assert result.output == expected_output

    def test_list_outputs_text(self):
        outputs = {"StackName": [{'OutputKey': "Key", "OutputValue": "Value"}]}
        self.mock_stack_actions.describe_outputs.return_value = outputs
        result = self.runner.invoke(
            cli, ["--output", "text", "list", "outputs", "dev/vpc.yaml"]
        )
        assert result.exit_code == 0
        expected_output = 'StackOutputKeyOutputValue\n\nStackNameKeyValue\n'
        assert result.output.replace(' ', '') == expected_output

    def test_list_outputs_with_export(self):
        outputs = {'stack': [{'OutputKey': 'Key', 'OutputValue': 'Value'}]}
        self.mock_stack_actions.describe_outputs.return_value = outputs
        result = self.runner.invoke(
            cli, ["list", "outputs", "dev/vpc.yaml", "-e", "envvar"]
        )
        assert result.exit_code == 0
        assert result.output == "export SCEPTRE_Key='Value'\n"

    def test_status_with_group(self):
        self.mock_stack_actions.get_status.return_value = {
            "stack": "status"
        }

        result = self.runner.invoke(cli, ["--output", "json", "status", "dev"])
        assert result.exit_code == 0
        assert result.output == '{\n    "mock-stack": {\n        \"stack\": \"status\"\n    }\n}\n'

    def test_status_with_stack(self):
        self.mock_stack_actions.get_status.return_value = "status"
        result = self.runner.invoke(cli, ["status", "dev/vpc.yaml"])
        assert result.exit_code == 0
        assert result.output == '{\n    "mock-stack": "status"\n}\n'

    def test_new_project_non_existant(self):
        with self.runner.isolated_filesystem():
            project_path = os.path.abspath('./example')
            config_dir = os.path.join(project_path, "config")
            template_dir = os.path.join(project_path, "templates")
            region = "test-region"
            os.environ["AWS_DEFAULT_REGION"] = region
            defaults = {
                "project_code": "example",
                "region": region
            }

            result = self.runner.invoke(cli, ["new", "project", "example"])
            assert not result.exception
            assert os.path.isdir(config_dir)
            assert os.path.isdir(template_dir)

            with open(os.path.join(config_dir, "config.yaml")) as config_file:
                config = yaml.safe_load(config_file)

            assert config == defaults

    def test_new_project_already_exist(self):
        with self.runner.isolated_filesystem():
            project_path = os.path.abspath('./example')
            config_dir = os.path.join(project_path, "config")
            template_dir = os.path.join(project_path, "templates")
            existing_config = {"Test": "Test"}

            os.mkdir(project_path)
            os.mkdir(config_dir)
            os.mkdir(template_dir)

            config_filepath = os.path.join(config_dir, "config.yaml")
            with open(config_filepath, 'w') as config_file:
                yaml.dump(existing_config, config_file)

            result = self.runner.invoke(cli, ["new", "project", "example"])
            assert result.exit_code == 1
            assert result.output == '"Folder \\"example\\" already exists."\n'
            assert os.path.isdir(config_dir)
            assert os.path.isdir(template_dir)

            with open(os.path.join(config_dir, "config.yaml")) as config_file:
                config = yaml.safe_load(config_file)
            assert existing_config == config

    def test_new_project_another_exception(self):
        with self.runner.isolated_filesystem():
            patcher_mkdir = patch("sceptre.cli.new.os.mkdir")
            mock_mkdir = patcher_mkdir.start()
            mock_mkdir.side_effect = OSError(errno.EINVAL)
            result = self.runner.invoke(cli, ["new", "project", "example"])
            mock_mkdir = patcher_mkdir.stop()
            assert str(result.exception) == str(OSError(errno.EINVAL))

    @pytest.mark.parametrize(
        "stack_group,config_structure,stdin,result", [
            (
                "A",
                {"": {}},
                'y\nA\nA\n', {"project_code": "A", "region": "A"}
            ),
            (
                "A",
                {"": {"project_code": "top", "region": "top"}},
                'y\n\n\n', {}
            ),
            (
                "A",
                {"": {"project_code": "top", "region": "top"}},
                'y\nA\nA\n', {"project_code": "A", "region": "A"}
            ),
            (
                "A/A",
                {
                    "": {"project_code": "top", "region": "top"},
                    "A": {"project_code": "A", "region": "A"},
                },
                'y\nA/A\nA/A\n', {"project_code": "A/A", "region": "A/A"}
            ),
            (
                "A/A",
                {
                    "": {"project_code": "top", "region": "top"},
                    "A": {"project_code": "A", "region": "A"},
                },
                'y\nA\nA\n', {}
            )
        ]
    )
    def test_create_new_stack_group_folder(
        self, stack_group, config_structure, stdin, result
    ):
        with self.runner.isolated_filesystem():
            project_path = os.path.abspath('./example')
            config_dir = os.path.join(project_path, "config")
            os.makedirs(config_dir)

            stack_group_dir = os.path.join(project_path, "config", stack_group)
            for stack_group_path, config in config_structure.items():
                path = os.path.join(config_dir, stack_group_path)
                try:
                    os.makedirs(path)
                except OSError as e:
                    if e.errno == errno.EEXIST and os.path.isdir(path):
                        pass
                    else:
                        raise

                filepath = os.path.join(path, "config.yaml")
                with open(filepath, 'w') as config_file:
                    yaml.safe_dump(
                        config, stream=config_file, default_flow_style=False
                    )

            os.chdir(project_path)

            cmd_result = self.runner.invoke(
                cli, ["new", "group", stack_group],
                input=stdin
            )

            if result:
                with open(os.path.join(stack_group_dir, "config.yaml"))\
                        as config_file:
                    config = yaml.safe_load(config_file)
                assert config == result
            else:
                assert cmd_result.output.endswith(
                    "No config.yaml file needed - covered by parent config.\n"
                )

    def test_new_stack_group_folder_with_existing_folder(self):
        with self.runner.isolated_filesystem():
            project_path = os.path.abspath('./example')
            config_dir = os.path.join(project_path, "config")
            stack_group_dir = os.path.join(config_dir, "A")

            os.makedirs(stack_group_dir)
            os.chdir(project_path)

            cmd_result = self.runner.invoke(
                cli, ["new", "group", "A"], input="y\n\n\n"
            )

            assert cmd_result.output.startswith(
                "StackGroup path exists. "
                "Do you want initialise config.yaml?"
            )
            with open(os.path.join(
                    stack_group_dir, "config.yaml")) as config_file:
                config = yaml.safe_load(config_file)
            assert config == {"project_code": "", "region": ""}

    def test_new_stack_group_folder_with_another_exception(self):
        with self.runner.isolated_filesystem():
            project_path = os.path.abspath('./example')
            config_dir = os.path.join(project_path, "config")
            stack_group_dir = os.path.join(config_dir, "A")

            os.makedirs(stack_group_dir)
            os.chdir(project_path)
            patcher_mkdir = patch("sceptre.cli.new.os.mkdir")
            mock_mkdir = patcher_mkdir.start()
            mock_mkdir.side_effect = OSError(errno.EINVAL)
            result = self.runner.invoke(cli, ["new", "group", "A"])
            mock_mkdir = patcher_mkdir.stop()
            assert str(result.exception) == str(OSError(errno.EINVAL))

    @pytest.mark.parametrize(
        "cli_module,command,output_format,no_colour", [
            (
                'describe',
                ['describe', 'change-set', 'somepath', 'cs1'],
                'yaml',
                True
            ),
            (
                'describe',
                ['describe', 'change-set', 'somepath', 'cs1'],
                'json',
                False
            ),
            (
                'describe',
                ['describe', 'policy', 'somepolicy'],
                'yaml',
                True
            ),
            (
                'describe',
                ['describe', 'policy', 'somepolicy'],
                'json',
                False
            )
        ]
    )
    def test_write_output_format_flags(
        self, cli_module, command, output_format, no_colour
    ):
        no_colour_flag = ['--no-colour'] if no_colour else []
        output_format_flag = ['--output', output_format]
        args = output_format_flag + no_colour_flag + command

        with patch("sceptre.cli." + cli_module + ".write") as mock_write:
            self.runner.invoke(cli, args)
            mock_write.assert_called()
            for call in mock_write.call_args_list:
                args, _ = call
                assert args[1] == output_format
                assert args[2] == no_colour

    def test_setup_logging_with_debug(self):
        logger = setup_logging(True, False)
        assert logger.getEffectiveLevel() == logging.DEBUG
        assert logging.getLogger("botocore").getEffectiveLevel() == \
            logging.INFO

        # Silence logging for the rest of the tests
        logger.setLevel(logging.CRITICAL)

    def test_setup_logging_without_debug(self):
        logger = setup_logging(False, False)
        assert logger.getEffectiveLevel() == logging.INFO
        assert logging.getLogger("botocore").getEffectiveLevel() == \
            logging.CRITICAL

        # Silence logging for the rest of the tests
        logger.setLevel(logging.CRITICAL)

    @patch("sceptre.cli.click.echo")
    @pytest.mark.parametrize(
        "output_format,no_colour,expected_output", [
            ("json", True, '{\n    "stack": "CREATE_COMPLETE"\n}'),
            ("json", False, '{\n    "stack": "\x1b[32mCREATE_COMPLETE\x1b[0m\"\n}'),
            ("yaml", True, {'stack': 'CREATE_COMPLETE'}),
            ("yaml", False, '{\'stack\': \'\x1b[32mCREATE_COMPLETE\x1b[0m\'}')
        ]
    )
    def test_write_formats(
        self, mock_echo, output_format, no_colour, expected_output
    ):
        write({"stack": "CREATE_COMPLETE"}, output_format, no_colour)
        mock_echo.assert_called_once_with(expected_output)

    @patch("sceptre.cli.click.echo")
    def test_write_status_with_colour(self, mock_echo):
        write("stack: CREATE_COMPLETE", no_colour=False)
        mock_echo.assert_called_once_with(
            '{\n    "stack": "\x1b[32mCREATE_COMPLETE\x1b[0m"\n}'
        )

    @patch("sceptre.cli.click.echo")
    def test_write_status_without_colour(self, mock_echo):
        write("stack: CREATE_COMPLETE", no_colour=True)
        mock_echo.assert_called_once_with('{\n    "stack": "CREATE_COMPLETE"\n}')

    @patch("sceptre.cli.helpers.StackStatusColourer.colour")
    @patch("sceptre.cli.helpers.logging.Formatter.format")
    def test_ColouredFormatter_format_with_string(
            self, mock_format, mock_colour
    ):
        mock_format.return_value = sentinel.response
        mock_colour.return_value = sentinel.coloured_response
        coloured_formatter = ColouredFormatter()
        response = coloured_formatter.format("string")
        mock_format.assert_called_once_with("string")
        mock_colour.assert_called_once_with(sentinel.response)
        assert response == sentinel.coloured_response

    def test_CustomJsonEncoder_with_non_json_serialisable_object(self):
        encoder = CustomJsonEncoder()
        response = encoder.encode(datetime.datetime(2016, 5, 3))
        assert response == '"2016-05-03 00:00:00"'

<<<<<<< HEAD
    def test_stack_name(self):
        self.mock_stack_actions.stack_name.return_value = "mock-stack"
        result = self.runner.invoke(
            cli, ["stack-name", "dev/vpc.yaml"]
        )
        assert result.exit_code == 0
        assert result.output == "mock-stack\n"

    def test_detect_stack_drift(self):
        self.mock_stack_actions.detect_stack_drift.return_value = [
            "mock-stack", {"some": "json"}
        ]
        result = self.runner.invoke(
            cli, ["detect-stack-drift", "dev/vpc.yaml"]
        )
        assert result.exit_code == 0
        assert result.output == '{\n  "mock-stack": {\n    "some": "json"\n  }\n}\n'
=======
    def test_diff_command__diff_type_is_deepdiff__passes_deepdiff_stack_differ_to_actions(self):
        self.runner.invoke(cli, 'diff -t deepdiff dev/vpc.yaml')
        differ_used = self.mock_stack_actions.diff.call_args.args[0]
        assert isinstance(differ_used, DeepDiffStackDiffer)

    def test_diff_command__diff_type_is_difflib__passes_difflib_stack_differ_to_actions(self):
        self.runner.invoke(cli, 'diff -t difflib dev/vpc.yaml')
        differ_used = self.mock_stack_actions.diff.call_args.args[0]
        assert isinstance(differ_used, DifflibStackDiffer)

        self.runner.invoke(cli, 'diff stacks', catch_exceptions=False)

    def test_diff_command__stack_diffs_have_differences__returns_0(self):
        stacks = {deepcopy(self.mock_stack) for _ in range(3)}
        stack_name_iterator = iter(['first', 'second', 'third'])

        def fake_diff(differ):
            name = next(stack_name_iterator)
            return StackDiff(
                stack_name=name,
                template_diff=DeepDiff("I'm", "different"),
                config_diff=DeepDiff("same", "same"),
                is_deployed=True,
                generated_config=None,
                generated_template=None
            )

        self.mock_stack_actions.diff.side_effect = fake_diff
        self.mock_config_reader.construct_stacks.return_value = (stacks, stacks)

        result = self.runner.invoke(cli, 'diff stacks', catch_exceptions=False)
        assert result.exit_code == 0

    def test_diff_command__no_differences__returns_0(self):
        stacks = {deepcopy(self.mock_stack) for _ in range(3)}
        stack_name_iterator = iter(['first', 'second', 'third'])

        def fake_diff(differ):
            name = next(stack_name_iterator)
            return StackDiff(
                stack_name=name,
                template_diff=DeepDiff("same", "same"),
                config_diff=DeepDiff("same", "same"),
                is_deployed=True,
                generated_config=None,
                generated_template=None
            )

        self.mock_stack_actions.diff.side_effect = fake_diff
        self.mock_config_reader.construct_stacks.return_value = (stacks, stacks)

        result = self.runner.invoke(cli, 'diff stacks', catch_exceptions=False)
        assert result.exit_code == 0

    @pytest.mark.parametrize(
        ['bar'],
        [('**********',), ('----------',)]
    )
    def test_diff_command__bars_are_all_full_width_of_output(self, bar):
        stacks = {deepcopy(self.mock_stack) for _ in range(3)}
        stack_name_iterator = iter(['first', 'second', 'third'])

        def fake_diff(differ):
            name = next(stack_name_iterator)
            return StackDiff(
                stack_name=name,
                template_diff=DeepDiff("same", "same"),
                config_diff=DeepDiff("same", "same"),
                is_deployed=True,
                generated_config=None,
                generated_template=None
            )

        self.mock_stack_actions.diff.side_effect = fake_diff
        self.mock_config_reader.construct_stacks.return_value = (stacks, stacks)

        result = self.runner.invoke(cli, 'diff stacks', catch_exceptions=False)
        output_lines = result.stdout.splitlines()
        max_line_length = len(max(output_lines, key=len))
        star_bars = [line for line in output_lines if bar in line]
        assert all(len(line) == max_line_length for line in star_bars)
>>>>>>> 9822736e
<|MERGE_RESOLUTION|>--- conflicted
+++ resolved
@@ -916,25 +916,6 @@
         response = encoder.encode(datetime.datetime(2016, 5, 3))
         assert response == '"2016-05-03 00:00:00"'
 
-<<<<<<< HEAD
-    def test_stack_name(self):
-        self.mock_stack_actions.stack_name.return_value = "mock-stack"
-        result = self.runner.invoke(
-            cli, ["stack-name", "dev/vpc.yaml"]
-        )
-        assert result.exit_code == 0
-        assert result.output == "mock-stack\n"
-
-    def test_detect_stack_drift(self):
-        self.mock_stack_actions.detect_stack_drift.return_value = [
-            "mock-stack", {"some": "json"}
-        ]
-        result = self.runner.invoke(
-            cli, ["detect-stack-drift", "dev/vpc.yaml"]
-        )
-        assert result.exit_code == 0
-        assert result.output == '{\n  "mock-stack": {\n    "some": "json"\n  }\n}\n'
-=======
     def test_diff_command__diff_type_is_deepdiff__passes_deepdiff_stack_differ_to_actions(self):
         self.runner.invoke(cli, 'diff -t deepdiff dev/vpc.yaml')
         differ_used = self.mock_stack_actions.diff.call_args.args[0]
@@ -1015,5 +996,4 @@
         output_lines = result.stdout.splitlines()
         max_line_length = len(max(output_lines, key=len))
         star_bars = [line for line in output_lines if bar in line]
-        assert all(len(line) == max_line_length for line in star_bars)
->>>>>>> 9822736e
+        assert all(len(line) == max_line_length for line in star_bars)