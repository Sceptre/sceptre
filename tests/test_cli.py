--- conflicted
+++ resolved
@@ -47,11 +47,7 @@
         self.mock_stack.name = 'mock-stack'
         self.mock_stack.region = None
         self.mock_stack.profile = None
-<<<<<<< HEAD
         self.mock_stack.external_name = 'mock-stack-external'
-=======
-        self.mock_stack.external_name = 'fake_stack'
->>>>>>> beb25315
         self.mock_stack.dependencies = []
 
         self.mock_config_reader.construct_stacks.return_value = \
