import logging
import yaml
import datetime
import os
import errno
import json

from click.testing import CliRunner
from mock import MagicMock, patch, sentinel
import pytest
import click

from sceptre.cli import cli
from sceptre.config.reader import ConfigReader
from sceptre.stack import Stack
from sceptre.plan.actions import StackActions
from sceptre.stack_status import StackStatus
from sceptre.cli.helpers import setup_logging, write, ColouredFormatter
from sceptre.cli.helpers import CustomJsonEncoder, catch_exceptions
from botocore.exceptions import ClientError
from sceptre.exceptions import SceptreException


class TestCli(object):

    def setup_method(self, test_method):
        self.patcher_ConfigReader = patch("sceptre.plan.plan.ConfigReader")
        self.patcher_StackActions = patch("sceptre.plan.executor.StackActions")

        self.mock_ConfigReader = self.patcher_ConfigReader.start()
        self.mock_StackActions = self.patcher_StackActions.start()

        self.mock_config_reader = MagicMock(spec=ConfigReader)
        self.mock_stack_actions = MagicMock(spec=StackActions)

        self.mock_stack = MagicMock(spec=Stack)

        self.mock_stack.name = 'mock-stack'
        self.mock_stack.region = None
        self.mock_stack.profile = None
        self.mock_stack.external_name = None
        self.mock_stack.dependencies = []

        self.mock_config_reader.construct_stacks.return_value = \
            set([self.mock_stack]), set([self.mock_stack])

        self.mock_stack_actions.stack = self.mock_stack

        self.mock_ConfigReader.return_value = self.mock_config_reader
        self.mock_StackActions.return_value = self.mock_stack_actions

        self.runner = CliRunner()

    def teardown_method(self, test_method):
        self.patcher_ConfigReader.stop()
        self.patcher_StackActions.stop()

    @patch("sys.exit")
    def test_catch_excecptions(self, mock_exit):
        @catch_exceptions
        def raises_exception():
            raise SceptreException()

        raises_exception()
        mock_exit.assert_called_once_with(1)

    @pytest.mark.parametrize("command,files,output", [
        # one --var option
        (
            ["--var", "a=1", "noop"],
            {},
            {"a": "1"}
        ),
        # multiple --var options
        (
            ["--var", "a=1", "--var", "b=2", "noop"],
            {},
            {"a": "1", "b": "2"}
        ),
        # multiple --var options same key
        (
            ["--var", "a=1", "--var", "a=2", "noop"],
            {},
            {"a": "2"}
        ),
        (
            ["--var-file", "foo.yaml", "--var", "key3.subkey1.id=id2", "noop"],
            {
                "foo.yaml": {
                    "key1": "val1",
                    "key2": "val2",
                    "key3": {
                        "subkey1": {
                            "id": "id1"
                        }
                    }
                }
            },
            {
                "key1": "val1",
                "key2": "val2",
                "key3": {"subkey1": {"id": "id2"}}
            }
        ),
        # one --var-file option
        (
            ["--var-file", "foo.yaml", "noop"],
            {
                "foo.yaml": {"key1": "val1", "key2": "val2"}
            },
            {"key1": "val1", "key2": "val2"}
        ),
        # multiple --var-file option
        (
            ["--var-file", "foo.yaml", "--var-file", "bar.yaml", "noop"],
            {
                "foo.yaml": {"key1": "parent_value1", "key2": "parent_value2"},
                "bar.yaml": {"key2": "child_value2", "key3": "child_value3"}
            },
            {
                "key1": "parent_value1",
                "key2": "child_value2",
                "key3": "child_value3"
            }
        ),
        # mix of --var and --var-file
        (
            ["--var-file", "foo.yaml", "--var", "key2=var2", "noop"],
            {
                "foo.yaml": {"key1": "file1", "key2": "file2"}
            },
            {"key1": "file1", "key2": "var2"}
        ),
<<<<<<< HEAD
        # multiple --var-file option, dictionaries merged.
        (
            ["--merge-vars", "--var-file", "foo.yaml", "--var-file", "bar.yaml", "noop"],
            {
                "foo.yaml": {"key1": {"a": "b"}},
                "bar.yaml": {"key1": {"c": "d"}}
            },
            {
                "key1": {"a": "b", "c": "d"}
            }
        ),
=======
>>>>>>> 0ef2b0fb
        # multiple --var-file option, illustrating dictionaries not merged.
        (
            ["--var-file", "foo.yaml", "--var-file", "bar.yaml", "noop"],
            {
                "foo.yaml": {"key1": {"a": "b"}},
                "bar.yaml": {"key1": {"c": "d"}}
            },
            {
                "key1": {"c": "d"}
            }
        ),
<<<<<<< HEAD
        # multiple --var-file option, dictionaries merged, complex example.
        (
            ["--merge-vars", "--var-file", "common.yaml", "--var-file", "dev.yaml", "noop"],
            {
                "common.yaml": {
                    "CommonTags": {
                        "Organization": "Parts Unlimited",
                        "Department": "IT Operations"
                    }
                },
                "dev.yaml": {"CommonTags": {"Environment": "dev"}}
            },
            {
                "CommonTags": {
                    "Organization": "Parts Unlimited",
                    "Department": "IT Operations",
                    "Environment": "dev"
                }
            }
        ),
        # multiple --var-file option, dictionaries merged, complex example, with overrides.
        (
            ["--merge-vars", "--var-file", "common.yaml", "--var-file", "dev.yaml", "noop"],
            {
                "common.yaml": {
                    "CommonTags": {
                        "Organization": "Parts Unlimited",
                        "Department": "IT Operations",
                        "Environment": "sandbox"
                    }
                },
                "dev.yaml": {"CommonTags": {"Environment": "dev"}},
            },
            {
                "CommonTags": {
                    "Organization": "Parts Unlimited",
                    "Department": "IT Operations",
                    "Environment": "dev"
                }
            }
        ),
        # multiple --var-file option, dictionaries merged, complex example, with lists.
        (
            ["--merge-vars", "--var-file", "common.yaml", "--var-file", "test.yaml", "noop"],
            {
                "common.yaml": {
                    "CommonTags": {
                        "Organization": "Parts Unlimited",
                        "Department": "IT Operations",
                        "Envlist": ["sandbox", "dev"]
                    }
                },
                "test.yaml": {"CommonTags": {"Envlist": ["test"]}},
            },
            {
                "CommonTags": {
                    "Organization": "Parts Unlimited",
                    "Department": "IT Operations",
                    "Envlist": ["test"]  # May not be what we ultimately want!
                }
            }
        ),
        # multiple --var-file option, dictionaries merged, multiple levels.
        (
            ["--merge-vars", "--var-file", "common.yaml", "--var-file", "test.yaml", "noop"],
            {
                "common.yaml": {"a": {"b": {"c": "p", "d": "q"}}},
                "test.yaml": {"a": {"b": {"c": "r", "e": "s"}}}
            },
            {
                "a": {"b": {"c": "r", "d": "q", "e": "s"}}
            }
        ),
        # a --var-file and --var combined.
        (
            ["--merge-vars", "--var-file", "common.yaml", "--var", "CommonTags.Version=1.0.0", "noop"],
            {
                "common.yaml": {
                    "CommonTags": {
                        "Organization": "Parts Unlimited",
                        "Department": "IT Operations",
                        "Envlist": ["sandbox", "dev"]
                    }
                }
            },
            {
                "CommonTags": {
                    "Organization": "Parts Unlimited",
                    "Department": "IT Operations",
                    "Envlist": ["sandbox", "dev"],
                    "Version": "1.0.0"
                }
            }
        ),
        # multiple --var-file and --var combined.
        (
            [
                "--merge-vars", "--var-file", "common.yaml", "--var-file", "test.yaml",
                "--var", "CommonTags.Project=Unboxing", "noop"
            ],
            {
                "common.yaml": {
                    "CommonTags": {
                        "Organization": "Parts Unlimited",
                        "Department": "IT Operations",
                        "Envlist": ["sandbox", "dev"]
                    }
                },
                "test.yaml": {
                    "CommonTags": {
                        "Project": "Boxing"
                    }
                }
            },
            {
                "CommonTags": {
                    "Organization": "Parts Unlimited",
                    "Department": "IT Operations",
                    "Envlist": ["sandbox", "dev"],
                    "Project": "Unboxing"
                }
            }
        )
=======
>>>>>>> 0ef2b0fb
    ])
    def test_user_variables(self, command, files, output):
        @cli.command()
        @click.pass_context
        def noop(ctx):
            click.echo(yaml.safe_dump(ctx.obj.get("user_variables")))

        with self.runner.isolated_filesystem():
            for name, content in files.items():
                with open(name, "w") as fh:
                    yaml.safe_dump(content, fh)

            result = self.runner.invoke(cli, command)

        user_variables = yaml.safe_load(result.output)
        assert result.exit_code == 0
        assert user_variables == output

    def test_validate_template_with_valid_template(self):
        self.mock_stack_actions.validate.return_value = {
            "Parameters": "Example",
            "ResponseMetadata": {
                "HTTPStatusCode": 200
            }
        }

        result_json = json.dumps({'Parameters': 'Example'}, indent=4)
        result = self.runner.invoke(cli, ["--output", "json", "validate", "dev/vpc.yaml"])
        self.mock_stack_actions.validate.assert_called_with()
        assert result.output == "Template mock-stack is valid. Template details:\n\n{}\n".format(
            result_json)

    def test_validate_template_with_invalid_template(self):
        client_error = ClientError(
            {
                "Errors":
                {
                    "Message": "Unrecognized resource types",
                    "Code": "ValidationError",
                }
            },
            "ValidateTemplate"
        )
        self.mock_stack_actions.validate.side_effect = client_error

        expected_result = str(client_error) + "\n"
        result = self.runner.invoke(cli, ["--output", "json", "validate", "dev/vpc.yaml"])
        assert expected_result in result.output.replace("\"", "")

    def test_estimate_template_cost_with_browser(self):
        self.mock_stack_actions.estimate_cost.return_value = {
            "Url": "https://sceptre.cloudreach.com",
            "ResponseMetadata": {
                "HTTPStatusCode": 200
            }
        }

        args = ["estimate-cost", "dev/vpc.yaml"]
        with patch('webbrowser.open', return_value=None):  # Do not open a web browser
            result = self.runner.invoke(cli, args)

        self.mock_stack_actions.estimate_cost.assert_called_with()

        assert result.output == \
            '{0}{1}'.format("View the estimated cost for mock-stack at:\n",
                            "https://sceptre.cloudreach.com\n\n")

    def test_estimate_template_cost_with_no_browser(self):
        client_error = ClientError(
            {
                "Errors":
                {
                    "Message": "No Browser",
                    "Code": "Error",
                }
            },
            "Webbrowser"
        )
        self.mock_stack_actions.estimate_cost.side_effect = client_error
        expected_result = "{}\n".format(client_error)
        result = self.runner.invoke(
            cli,
            ["estimate-cost", "dev/vpc.yaml"]
        )
        assert expected_result in result.output.replace("\"", "")

    def test_lock_stack(self):
        self.runner.invoke(
            cli, ["set-policy", "dev/vpc.yaml", "-b", "deny-all"]
        )
        self.mock_config_reader.construct_stacks.assert_called_with()
        self.mock_stack_actions.lock.assert_called_with()

    def test_unlock_stack(self):
        self.runner.invoke(
            cli, ["set-policy", "dev/vpc.yaml", "-b", "allow-all"]
        )
        self.mock_config_reader.construct_stacks.assert_called_with()
        self.mock_stack_actions.unlock.assert_called_with()

    def test_set_policy_with_file_flag(self):
        policy_file = "tests/fixtures/stack_policies/lock.json"
        result = self.runner.invoke(cli, [
            "set-policy", "dev/vpc.yaml", policy_file
        ])
        assert result.exit_code == 0

    def test_describe_policy_with_existing_policy(self):
        self.mock_stack_actions.get_policy.return_value = {
            "dev/vpc": {"Statement": ["Body"]}
        }

        result = self.runner.invoke(
            cli, ["--output", "json", "describe", "policy", "dev/vpc.yaml"]
        )
        assert result.exit_code == 0
        assert result.output == "{}\n".format(json.dumps(
            {'dev/vpc': {'Statement': ['Body']}}, indent=4))

    def test_list_group_resources(self):
        response = {
            "stack-name-1": {
                "StackResources": [
                    {
                        "LogicalResourceId": "logical-resource-id",
                        "PhysicalResourceId": "physical-resource-id"
                    }
                ]
            },
            "stack-name-2": {
                "StackResources": [
                    {
                        "LogicalResourceId": "logical-resource-id",
                        "PhysicalResourceId": "physical-resource-id"
                    }
                ]
            }
        }
        self.mock_stack_actions.describe_resources.return_value = response
        result = self.runner.invoke(cli, ["--output", "yaml", "list", "resources", "dev"])

        assert yaml.safe_load(result.output) == [response]
        assert result.exit_code == 0

    def test_list_stack_resources(self):
        response = {
            "StackResources": [
                {
                    "LogicalResourceId": "logical-resource-id",
                    "PhysicalResourceId": "physical-resource-id"
                }
            ]
        }
        self.mock_stack_actions.describe_resources.return_value = response
        result = self.runner.invoke(cli, ["--output", "yaml", "list", "resources", "dev/vpc.yaml"])
        assert yaml.safe_load(result.output) == [response]
        assert result.exit_code == 0

    @pytest.mark.parametrize(
        "command,success,yes_flag,exit_code", [
            ("create", True, True, 0),
            ("create", False, True, 1),
            ("create", True, False, 0),
            ("create", False, False, 1),
            ("delete", True, True, 0),
            ("delete", False, True, 1),
            ("delete", True, False, 0),
            ("delete", False, False, 1),
            ("update", True, True, 0),
            ("update", False, True, 1),
            ("update", True, False, 0),
            ("update", False, False, 1),
            ("launch", True, True, 0),
            ("launch", False, True, 1),
            ("launch", True, False, 0),
            ("launch", False, False, 1)
        ]
    )
    def test_stack_commands(self, command, success, yes_flag, exit_code):
        run_command = getattr(self.mock_stack_actions, command)
        run_command.return_value = \
            StackStatus.COMPLETE if success else StackStatus.FAILED

        kwargs = {"args": [command, "dev/vpc.yaml"]}
        if yes_flag:
            kwargs["args"].append("-y")
        else:
            kwargs["input"] = "y\n"

        result = self.runner.invoke(cli, **kwargs)

        run_command.assert_called_with()
        assert result.exit_code == exit_code

    @pytest.mark.parametrize(
        "command, ignore_dependencies", [
            ("create", True),
            ("create", False),
            ("delete", True),
            ("delete", False),
        ]
    )
    def test_ignore_dependencies_commands(self, command, ignore_dependencies):
        args = [command, "dev/vpc.yaml", "cs-1", "-y"]
        if ignore_dependencies:
            args.insert(0, "--ignore-dependencies")
        result = self.runner.invoke(cli, args)
        assert result.exit_code == 0

    @pytest.mark.parametrize(
        "command,yes_flag", [
            ("create", True),
            ("create", False),
            ("delete", True),
            ("delete", False),
            ("execute", True),
            ("execute", False)
        ]
    )
    def test_change_set_commands(self, command, yes_flag):
        stack_command = command + "_change_set"

        kwargs = {"args": [command, "dev/vpc.yaml", "cs1"]}
        if yes_flag:
            kwargs["args"].append("-y")
        else:
            kwargs["input"] = "y\n"

        result = self.runner.invoke(cli, **kwargs)

        getattr(self.mock_stack_actions,
                stack_command).assert_called_with("cs1")
        assert result.exit_code == 0

    @pytest.mark.parametrize(
        "verbose_flag,", [
            (False),
            (True)
        ]
    )
    def test_describe_change_set(self, verbose_flag):
        response = {
            "VerboseProperty": "VerboseProperty",
            "ChangeSetName": "ChangeSetName",
            "CreationTime": "CreationTime",
            "ExecutionStatus": "ExecutionStatus",
            "StackName": "StackName",
            "Status": "Status",
            "StatusReason": "StatusReason",
            "Changes": [
                {
                    "ResourceChange": {
                        "Action": "Action",
                        "LogicalResourceId": "LogicalResourceId",
                        "PhysicalResourceId": "PhysicalResourceId",
                        "Replacement": "Replacement",
                        "ResourceType": "ResourceType",
                        "Scope": "Scope",
                        "VerboseProperty": "VerboseProperty"
                    }
                }
            ]
        }
        args = ["describe", "change-set", "region/vpc.yaml", "cs1"]
        if verbose_flag:
            args.append("-v")

        self.mock_stack_actions.describe_change_set.return_value = response
        result = self.runner.invoke(cli, args)
        if not verbose_flag:
            del response["VerboseProperty"]
            del response["Changes"][0]["ResourceChange"]["VerboseProperty"]
        assert yaml.safe_load(result.output) == response
        assert result.exit_code == 0

    def test_list_change_sets_with_200(self):
        self.mock_stack_actions.list_change_sets.return_value = {
            "ChangeSets": "Test"
        }
        result = self.runner.invoke(
            cli, ["list", "change-sets", "dev/vpc.yaml"]
        )
        assert result.exit_code == 0
        assert yaml.safe_load(result.output) == {"ChangeSets": "Test"}

    def test_list_change_sets_without_200(self):
        response = {
            "ChangeSets": "Test"
        }
        self.mock_stack_actions.list_change_sets.return_value = response

        result = self.runner.invoke(
            cli, ["--output", "json", "list", "change-sets", "dev/vpc.yaml"]
        )
        assert result.exit_code == 0
        assert yaml.safe_load(result.output) == response

    def test_list_outputs_json(self):
        outputs = {"OutputKey": "Key", "OutputValue": "Value"}
        self.mock_stack_actions.describe_outputs.return_value = outputs
        result = self.runner.invoke(
            cli, ["--output", "json", "list", "outputs", "dev/vpc.yaml"]
        )
        assert result.exit_code == 0
        assert json.loads(result.output) == [outputs]

    def test_list_outputs_yaml(self):
        outputs = {"OutputKey": "Key", "OutputValue": "Value"}
        self.mock_stack_actions.describe_outputs.return_value = outputs
        result = self.runner.invoke(
            cli, ["--output", "yaml", "list", "outputs", "dev/vpc.yaml"]
        )
        assert result.exit_code == 0
        expected_output = '---\n- OutputKey: Key\n  OutputValue: Value\n\n'
        assert result.output == expected_output

    def test_list_outputs_text(self):
        outputs = {"StackName": [{'OutputKey': "Key", "OutputValue": "Value"}]}
        self.mock_stack_actions.describe_outputs.return_value = outputs
        result = self.runner.invoke(
            cli, ["--output", "text", "list", "outputs", "dev/vpc.yaml"]
        )
        assert result.exit_code == 0
        expected_output = 'StackOutputKeyOutputValue\n\nStackNameKeyValue\n'
        assert result.output.replace(' ', '') == expected_output

    def test_list_outputs_with_export(self):
        outputs = {'stack': [{'OutputKey': 'Key', 'OutputValue': 'Value'}]}
        self.mock_stack_actions.describe_outputs.return_value = outputs
        result = self.runner.invoke(
            cli, ["list", "outputs", "dev/vpc.yaml", "-e", "envvar"]
        )
        assert result.exit_code == 0
        assert result.output == "export SCEPTRE_Key='Value'\n"

    def test_status_with_group(self):
        self.mock_stack_actions.get_status.return_value = {
            "stack": "status"
        }

        result = self.runner.invoke(cli, ["--output", "json", "status", "dev"])
        assert result.exit_code == 0
        assert result.output == '{\n    "mock-stack": {\n        \"stack\": \"status\"\n    }\n}\n'

    def test_status_with_stack(self):
        self.mock_stack_actions.get_status.return_value = "status"
        result = self.runner.invoke(cli, ["status", "dev/vpc.yaml"])
        assert result.exit_code == 0
        assert result.output == '{\n    "mock-stack": "status"\n}\n'

    def test_new_project_non_existant(self):
        with self.runner.isolated_filesystem():
            project_path = os.path.abspath('./example')
            config_dir = os.path.join(project_path, "config")
            template_dir = os.path.join(project_path, "templates")
            region = "test-region"
            os.environ["AWS_DEFAULT_REGION"] = region
            defaults = {
                "project_code": "example",
                "region": region
            }

            result = self.runner.invoke(cli, ["new", "project", "example"])
            assert not result.exception
            assert os.path.isdir(config_dir)
            assert os.path.isdir(template_dir)

            with open(os.path.join(config_dir, "config.yaml")) as config_file:
                config = yaml.safe_load(config_file)

            assert config == defaults

    def test_new_project_already_exist(self):
        with self.runner.isolated_filesystem():
            project_path = os.path.abspath('./example')
            config_dir = os.path.join(project_path, "config")
            template_dir = os.path.join(project_path, "templates")
            existing_config = {"Test": "Test"}

            os.mkdir(project_path)
            os.mkdir(config_dir)
            os.mkdir(template_dir)

            config_filepath = os.path.join(config_dir, "config.yaml")
            with open(config_filepath, 'w') as config_file:
                yaml.dump(existing_config, config_file)

            result = self.runner.invoke(cli, ["new", "project", "example"])
            assert result.exit_code == 1
            assert result.output == '"Folder \\"example\\" already exists."\n'
            assert os.path.isdir(config_dir)
            assert os.path.isdir(template_dir)

            with open(os.path.join(config_dir, "config.yaml")) as config_file:
                config = yaml.safe_load(config_file)
            assert existing_config == config

    def test_new_project_another_exception(self):
        with self.runner.isolated_filesystem():
            patcher_mkdir = patch("sceptre.cli.new.os.mkdir")
            mock_mkdir = patcher_mkdir.start()
            mock_mkdir.side_effect = OSError(errno.EINVAL)
            result = self.runner.invoke(cli, ["new", "project", "example"])
            mock_mkdir = patcher_mkdir.stop()
            assert str(result.exception) == str(OSError(errno.EINVAL))

    @pytest.mark.parametrize(
        "stack_group,config_structure,stdin,result", [
            (
                "A",
                {"": {}},
                'y\nA\nA\n', {"project_code": "A", "region": "A"}
            ),
            (
                "A",
                {"": {"project_code": "top", "region": "top"}},
                'y\n\n\n', {}
            ),
            (
                "A",
                {"": {"project_code": "top", "region": "top"}},
                'y\nA\nA\n', {"project_code": "A", "region": "A"}
            ),
            (
                "A/A",
                {
                    "": {"project_code": "top", "region": "top"},
                    "A": {"project_code": "A", "region": "A"},
                },
                'y\nA/A\nA/A\n', {"project_code": "A/A", "region": "A/A"}
            ),
            (
                "A/A",
                {
                    "": {"project_code": "top", "region": "top"},
                    "A": {"project_code": "A", "region": "A"},
                },
                'y\nA\nA\n', {}
            )
        ]
    )
    def test_create_new_stack_group_folder(
        self, stack_group, config_structure, stdin, result
    ):
        with self.runner.isolated_filesystem():
            project_path = os.path.abspath('./example')
            config_dir = os.path.join(project_path, "config")
            os.makedirs(config_dir)

            stack_group_dir = os.path.join(project_path, "config", stack_group)
            for stack_group_path, config in config_structure.items():
                path = os.path.join(config_dir, stack_group_path)
                try:
                    os.makedirs(path)
                except OSError as e:
                    if e.errno == errno.EEXIST and os.path.isdir(path):
                        pass
                    else:
                        raise

                filepath = os.path.join(path, "config.yaml")
                with open(filepath, 'w') as config_file:
                    yaml.safe_dump(
                        config, stream=config_file, default_flow_style=False
                    )

            os.chdir(project_path)

            cmd_result = self.runner.invoke(
                cli, ["new", "group", stack_group],
                input=stdin
            )

            if result:
                with open(os.path.join(stack_group_dir, "config.yaml"))\
                        as config_file:
                    config = yaml.safe_load(config_file)
                assert config == result
            else:
                assert cmd_result.output.endswith(
                    "No config.yaml file needed - covered by parent config.\n"
                )

    def test_new_stack_group_folder_with_existing_folder(self):
        with self.runner.isolated_filesystem():
            project_path = os.path.abspath('./example')
            config_dir = os.path.join(project_path, "config")
            stack_group_dir = os.path.join(config_dir, "A")

            os.makedirs(stack_group_dir)
            os.chdir(project_path)

            cmd_result = self.runner.invoke(
                cli, ["new", "group", "A"], input="y\n\n\n"
            )

            assert cmd_result.output.startswith(
                "StackGroup path exists. "
                "Do you want initialise config.yaml?"
            )
            with open(os.path.join(
                    stack_group_dir, "config.yaml")) as config_file:
                config = yaml.safe_load(config_file)
            assert config == {"project_code": "", "region": ""}

    def test_new_stack_group_folder_with_another_exception(self):
        with self.runner.isolated_filesystem():
            project_path = os.path.abspath('./example')
            config_dir = os.path.join(project_path, "config")
            stack_group_dir = os.path.join(config_dir, "A")

            os.makedirs(stack_group_dir)
            os.chdir(project_path)
            patcher_mkdir = patch("sceptre.cli.new.os.mkdir")
            mock_mkdir = patcher_mkdir.start()
            mock_mkdir.side_effect = OSError(errno.EINVAL)
            result = self.runner.invoke(cli, ["new", "group", "A"])
            mock_mkdir = patcher_mkdir.stop()
            assert str(result.exception) == str(OSError(errno.EINVAL))

    @pytest.mark.parametrize(
        "cli_module,command,output_format,no_colour", [
            (
                'describe',
                ['describe', 'change-set', 'somepath', 'cs1'],
                'yaml',
                True
            ),
            (
                'describe',
                ['describe', 'change-set', 'somepath', 'cs1'],
                'json',
                False
            ),
            (
                'describe',
                ['describe', 'policy', 'somepolicy'],
                'yaml',
                True
            ),
            (
                'describe',
                ['describe', 'policy', 'somepolicy'],
                'json',
                False
            )
        ]
    )
    def test_write_output_format_flags(
        self, cli_module, command, output_format, no_colour
    ):
        no_colour_flag = ['--no-colour'] if no_colour else []
        output_format_flag = ['--output', output_format]
        args = output_format_flag + no_colour_flag + command

        with patch("sceptre.cli." + cli_module + ".write") as mock_write:
            self.runner.invoke(cli, args)
            mock_write.assert_called()
            for call in mock_write.call_args_list:
                args, _ = call
                assert args[1] == output_format
                assert args[2] == no_colour

    def test_setup_logging_with_debug(self):
        logger = setup_logging(True, False)
        assert logger.getEffectiveLevel() == logging.DEBUG
        assert logging.getLogger("botocore").getEffectiveLevel() == \
            logging.INFO

        # Silence logging for the rest of the tests
        logger.setLevel(logging.CRITICAL)

    def test_setup_logging_without_debug(self):
        logger = setup_logging(False, False)
        assert logger.getEffectiveLevel() == logging.INFO
        assert logging.getLogger("botocore").getEffectiveLevel() == \
            logging.CRITICAL

        # Silence logging for the rest of the tests
        logger.setLevel(logging.CRITICAL)

    @patch("sceptre.cli.click.echo")
    @pytest.mark.parametrize(
        "output_format,no_colour,expected_output", [
            ("json", True, '{\n    "stack": "CREATE_COMPLETE"\n}'),
            ("json", False, '{\n    "stack": "\x1b[32mCREATE_COMPLETE\x1b[0m\"\n}'),
            ("yaml", True, {'stack': 'CREATE_COMPLETE'}),
            ("yaml", False, '{\'stack\': \'\x1b[32mCREATE_COMPLETE\x1b[0m\'}')
        ]
    )
    def test_write_formats(
        self, mock_echo, output_format, no_colour, expected_output
    ):
        write({"stack": "CREATE_COMPLETE"}, output_format, no_colour)
        mock_echo.assert_called_once_with(expected_output)

    @patch("sceptre.cli.click.echo")
    def test_write_status_with_colour(self, mock_echo):
        write("stack: CREATE_COMPLETE", no_colour=False)
        mock_echo.assert_called_once_with(
            '{\n    "stack": "\x1b[32mCREATE_COMPLETE\x1b[0m"\n}'
        )

    @patch("sceptre.cli.click.echo")
    def test_write_status_without_colour(self, mock_echo):
        write("stack: CREATE_COMPLETE", no_colour=True)
        mock_echo.assert_called_once_with('{\n    "stack": "CREATE_COMPLETE"\n}')

    @patch("sceptre.cli.helpers.StackStatusColourer.colour")
    @patch("sceptre.cli.helpers.logging.Formatter.format")
    def test_ColouredFormatter_format_with_string(
            self, mock_format, mock_colour
    ):
        mock_format.return_value = sentinel.response
        mock_colour.return_value = sentinel.coloured_response
        coloured_formatter = ColouredFormatter()
        response = coloured_formatter.format("string")
        mock_format.assert_called_once_with("string")
        mock_colour.assert_called_once_with(sentinel.response)
        assert response == sentinel.coloured_response

    def test_CustomJsonEncoder_with_non_json_serialisable_object(self):
        encoder = CustomJsonEncoder()
        response = encoder.encode(datetime.datetime(2016, 5, 3))
        assert response == '"2016-05-03 00:00:00"'<|MERGE_RESOLUTION|>--- conflicted
+++ resolved
@@ -131,32 +131,28 @@
             },
             {"key1": "file1", "key2": "var2"}
         ),
-<<<<<<< HEAD
-        # multiple --var-file option, dictionaries merged.
-        (
-            ["--merge-vars", "--var-file", "foo.yaml", "--var-file", "bar.yaml", "noop"],
+        # multiple --var-file option, illustrating dictionaries not merged.
+        (
+            ["--var-file", "foo.yaml", "--var-file", "bar.yaml", "noop"],
             {
                 "foo.yaml": {"key1": {"a": "b"}},
                 "bar.yaml": {"key1": {"c": "d"}}
             },
             {
-                "key1": {"a": "b", "c": "d"}
-            }
-        ),
-=======
->>>>>>> 0ef2b0fb
-        # multiple --var-file option, illustrating dictionaries not merged.
-        (
-            ["--var-file", "foo.yaml", "--var-file", "bar.yaml", "noop"],
+                "key1": {"c": "d"}
+            }
+        ),
+        # multiple --var-file option, dictionaries merged.
+        (
+            ["--merge-vars", "--var-file", "foo.yaml", "--var-file", "bar.yaml", "noop"],
             {
                 "foo.yaml": {"key1": {"a": "b"}},
                 "bar.yaml": {"key1": {"c": "d"}}
             },
             {
-                "key1": {"c": "d"}
-            }
-        ),
-<<<<<<< HEAD
+                "key1": {"a": "b", "c": "d"}
+            }
+        ),
         # multiple --var-file option, dictionaries merged, complex example.
         (
             ["--merge-vars", "--var-file", "common.yaml", "--var-file", "dev.yaml", "noop"],
@@ -280,8 +276,6 @@
                 }
             }
         )
-=======
->>>>>>> 0ef2b0fb
     ])
     def test_user_variables(self, command, files, output):
         @cli.command()
