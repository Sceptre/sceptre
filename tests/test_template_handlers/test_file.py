--- conflicted
+++ resolved
@@ -1,16 +1,7 @@
-<<<<<<< HEAD
-import os
-import sys
-=======
 # -*- coding: utf-8 -*-
 
->>>>>>> 9822736e
 import pytest
 
-<<<<<<< HEAD
-import sceptre.template_handlers.helper as helper
-from unittest.mock import patch
-=======
 from sceptre.template_handlers.file import File
 from unittest.mock import patch, mock_open
 
@@ -32,7 +23,6 @@
         )
         template_handler.handle()
         mocked_open.assert_called_with(output_path)
->>>>>>> 9822736e
 
     @pytest.mark.parametrize("project_path,path,output_path", [
         ("my_project_dir",      "my.template.yaml.j2",                               "my_project_dir/templates/my.template.yaml.j2"),        # NOQA
@@ -50,92 +40,6 @@
         template_handler.handle()
         mocked_render.assert_called_with(output_path, {"sceptre_user_data": None}, {})
 
-<<<<<<< HEAD
-@pytest.mark.parametrize("filename,sceptre_user_data,expected", [
-    (
-        "vpc.j2",
-        {"vpc_id": "10.0.0.0/16"},
-        """Resources:
-  VPC:
-    Type: AWS::EC2::VPC
-    Properties:
-      CidrBlock: 10.0.0.0/16
-Outputs:
-  VpcId:
-    Value:
-      Ref: VPC"""
-    ),
-    (
-        "vpc.yaml.j2",
-        {"vpc_id": "10.0.0.0/16"},
-        """Resources:
-  VPC:
-    Type: AWS::EC2::VPC
-    Properties:
-      CidrBlock: 10.0.0.0/16
-Outputs:
-  VpcId:
-    Value:
-      Ref: VPC"""
-    ),
-    (
-        "sg.j2",
-        [
-            {"name": "sg_a", "inbound_ip": "10.0.0.0"},
-            {"name": "sg_b", "inbound_ip": "10.0.0.1"}
-        ],
-        """Resources:
-    sg_a:
-        Type: "AWS::EC2::SecurityGroup"
-        Properties:
-            InboundIp: 10.0.0.0
-    sg_b:
-        Type: "AWS::EC2::SecurityGroup"
-        Properties:
-            InboundIp: 10.0.0.1
-"""
-    )
-])
-def test_render_jinja_template(filename, sceptre_user_data, expected):
-    jinja_template_dir = os.path.join(
-        os.getcwd(),
-        "tests/fixtures/templates"
-    )
-    result = helper.render_jinja_template(
-        template_dir=jinja_template_dir,
-        filename=filename,
-        jinja_vars={"sceptre_user_data": sceptre_user_data},
-        j2_environment={}
-    )
-    expected_yaml = yaml.safe_load(expected)
-    result_yaml = yaml.safe_load(result)
-    assert expected_yaml == result_yaml
-
-
-@pytest.mark.skipif(sys.version_info < (3, 7), reason="requires Python >= 3.7")
-@pytest.mark.parametrize("j2_environment,expected_keys", [
-    ({}, ["autoescape", "loader", "undefined"]),
-    ({"lstrip_blocks": True},
-     ["autoescape", "loader", "undefined", "lstrip_blocks"]),
-    ({"lstrip_blocks": True, "extensions": ["test-ext"]},
-     ["autoescape", "loader", "undefined", "lstrip_blocks", "extensions"])
-])
-@patch("sceptre.template_handlers.helper.Environment")
-def test_render_jinja_template_j2_environment_config(mock_environment, j2_environment, expected_keys):
-    filename = "vpc.j2"
-    sceptre_user_data = {"vpc_id": "10.0.0.0/16"}
-    jinja_template_dir = os.path.join(
-        os.getcwd(),
-        "tests/fixtures/templates"
-    )
-    _ = helper.render_jinja_template(
-        template_dir=jinja_template_dir,
-        filename=filename,
-        jinja_vars={"sceptre_user_data": sceptre_user_data},
-        j2_environment=j2_environment
-    )
-    assert list(mock_environment.call_args.kwargs) == expected_keys
-=======
     @pytest.mark.parametrize("project_path,path,output_path", [
         ("my_project_dir",      "my.template.yaml.py",                               "my_project_dir/templates/my.template.yaml.py"),        # NOQA
         ("/src/my_project_dir", "my.template.yaml.py",                               "/src/my_project_dir/templates/my.template.yaml.py"),   # NOQA
@@ -150,5 +54,4 @@
             stack_group_config={"project_path": project_path}
         )
         template_handler.handle()
-        mocked_handler.assert_called_with(output_path, None)
->>>>>>> 9822736e
+        mocked_handler.assert_called_with(output_path, None)