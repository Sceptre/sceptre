# -*- coding: utf-8 -*-
import datetime
import json

import pytest
from botocore.exceptions import ClientError
from dateutil.tz import tzutc
from mock import patch, sentinel, Mock, call

from sceptre.exceptions import CannotUpdateFailedStackError
from sceptre.exceptions import ProtectedStackError
from sceptre.exceptions import StackDoesNotExistError
from sceptre.exceptions import UnknownStackChangeSetStatusError
from sceptre.exceptions import UnknownStackStatusError
from sceptre.plan.actions import StackActions
from sceptre.stack import Stack
from sceptre.stack_status import StackChangeSetStatus
from sceptre.stack_status import StackStatus
from sceptre.template import Template


class TestStackActions(object):

    def setup_method(self, test_method):
        self.patcher_connection_manager = patch(
            "sceptre.plan.actions.ConnectionManager"
        )
        self.mock_ConnectionManager = self.patcher_connection_manager.start()
        self.stack = Stack(
            name='prod/app/stack', project_code=sentinel.project_code,
            template_path=sentinel.template_path, region=sentinel.region,
            profile=sentinel.profile, parameters={"key1": "val1"}, sceptre_user_data=sentinel.sceptre_user_data,
            hooks={}, s3_details=None, dependencies=sentinel.dependencies,
            role_arn=sentinel.role_arn, protected=False,
            tags={"tag1": "val1"}, external_name=sentinel.external_name,
            notifications=[sentinel.notification],
            on_failure=sentinel.on_failure,
            stack_timeout=sentinel.stack_timeout,

        )
        self.actions = StackActions(self.stack)
        self.stack_group_config = {}
        self.template = Template(
            "fixtures/templates", self.stack.template_handler_config,
            self.stack.sceptre_user_data, self.stack_group_config,
            self.actions.connection_manager, self.stack.s3_details
        )
        self.template._body = json.dumps({
            'AWSTemplateFormatVersion': '2010-09-09',
            'Resources': {
                'Bucket': {
                    'Type': 'AWS::S3::Bucket',
                    'Properties': {}
                }
            }
        })
        self.stack._template = self.template

    def teardown_method(self, test_method):
        self.patcher_connection_manager.stop()

    @patch("sceptre.stack.Template")
    def test_template_loads_template(self, mock_Template):
        self.stack._template = None
        mock_Template.return_value = sentinel.template
        response = self.stack.template

        mock_Template.assert_called_once_with(
            name='prod/app/stack',
            handler_config={
                "type": "file",
                "path": sentinel.template_path
            },
            sceptre_user_data=sentinel.sceptre_user_data,
            stack_group_config={},
            connection_manager=self.stack.connection_manager,
            s3_details=None
        )
        assert response == sentinel.template

    def test_template_returns_template_if_it_exists(self):
        self.actions.stack._template = sentinel.template
        response = self.actions.stack._template
        assert response == sentinel.template

    def test_external_name_with_custom_stack_name(self):
        stack = Stack(
            name="stack_name", project_code="project_code",
            template_path="template_path", region="region",
            external_name="external_name"
        )

        assert stack.external_name == "external_name"

    @patch("sceptre.plan.actions.StackActions._wait_for_completion")
    @patch("sceptre.plan.actions.StackActions._get_stack_timeout")
    def test_create_sends_correct_request(
            self, mock_get_stack_timeout, mock_wait_for_completion
    ):
        self.template._body = sentinel.template

        mock_get_stack_timeout.return_value = {
            "TimeoutInMinutes": sentinel.timeout
        }

        self.actions.create()
        self.actions.connection_manager.call.assert_called_with(
            service="cloudformation",
            command="create_stack",
            kwargs={
                "StackName": sentinel.external_name,
                "TemplateBody": sentinel.template,
                "Parameters": [{
                    "ParameterKey": "key1",
                    "ParameterValue": "val1"
                }],
                "Capabilities": ['CAPABILITY_IAM',
                                 'CAPABILITY_NAMED_IAM',
                                 'CAPABILITY_AUTO_EXPAND'],
                "RoleARN": sentinel.role_arn,
                "NotificationARNs": [sentinel.notification],
                "Tags": [
                    {"Key": "tag1", "Value": "val1"}
                ],
                "OnFailure": sentinel.on_failure,
                "TimeoutInMinutes": sentinel.timeout
            }
        )
        mock_wait_for_completion.assert_called_once_with()

    @patch("sceptre.plan.actions.StackActions._wait_for_completion")
    def test_create_sends_correct_request_no_notifications(
        self, mock_wait_for_completion
    ):
        self.actions.stack._template = Mock(spec=Template)
        self.actions.stack._template.get_boto_call_parameter.return_value = {
            "Template": sentinel.template
        }
        self.actions.stack.notifications = []

        self.actions.create()
        self.actions.connection_manager.call.assert_called_with(
            service="cloudformation",
            command="create_stack",
            kwargs={
                "StackName": sentinel.external_name,
                "Template": sentinel.template,
                "Parameters": [{
                    "ParameterKey": "key1",
                    "ParameterValue": "val1"
                }],
                "Capabilities": ['CAPABILITY_IAM',
                                 'CAPABILITY_NAMED_IAM',
                                 'CAPABILITY_AUTO_EXPAND'],
                "RoleARN": sentinel.role_arn,
                "NotificationARNs": [],
                "Tags": [
                    {"Key": "tag1", "Value": "val1"}
                ],
                "OnFailure": sentinel.on_failure,
                "TimeoutInMinutes": sentinel.stack_timeout
            }
        )
        mock_wait_for_completion.assert_called_once_with()

    @patch("sceptre.plan.actions.StackActions._wait_for_completion")
    def test_create_sends_correct_request_with_no_failure_no_timeout(
        self, mock_wait_for_completion
    ):
        self.template._body = sentinel.template
        self.actions.stack.on_failure = None
        self.actions.stack.stack_timeout = 0

        self.actions.create()

        self.actions.connection_manager.call.assert_called_with(
            service="cloudformation",
            command="create_stack",
            kwargs={
                "StackName": sentinel.external_name,
                "TemplateBody": sentinel.template,
                "Parameters": [{
                    "ParameterKey": "key1",
                    "ParameterValue": "val1"
                }],
                "Capabilities": ['CAPABILITY_IAM',
                                 'CAPABILITY_NAMED_IAM',
                                 'CAPABILITY_AUTO_EXPAND'],
                "RoleARN": sentinel.role_arn,
                "NotificationARNs": [sentinel.notification],
                "Tags": [
                    {"Key": "tag1", "Value": "val1"}
                ]
            }
        )
        mock_wait_for_completion.assert_called_once_with()

    @patch("sceptre.plan.actions.StackActions._wait_for_completion")
    def test_create_stack_already_exists(
            self, mock_wait_for_completion
    ):
        self.actions.stack._template = Mock(spec=Template)
        self.actions.stack._template.get_boto_call_parameter.return_value = {
            "Template": sentinel.template
        }
        mock_wait_for_completion.side_effect = ClientError(
            {
                "Error": {
                    "Code": "AlreadyExistsException",
                    "Message": "Stack already [{}] exists".format(self.actions.stack.name)
                }
            },
            sentinel.operation
        )
        response = self.actions.create()
        assert response == StackStatus.COMPLETE

    @patch("sceptre.plan.actions.StackActions._wait_for_completion")
    def test_update_sends_correct_request(self, mock_wait_for_completion):
        self.actions.stack._template = Mock(spec=Template)
        self.actions.stack._template.get_boto_call_parameter.return_value = {
            "Template": sentinel.template
        }

        self.actions.update()
        self.actions.connection_manager.call.assert_called_with(
            service="cloudformation",
            command="update_stack",
            kwargs={
                "StackName": sentinel.external_name,
                "Template": sentinel.template,
                "Parameters": [{
                    "ParameterKey": "key1",
                    "ParameterValue": "val1"
                }],
                "Capabilities": ['CAPABILITY_IAM',
                                 'CAPABILITY_NAMED_IAM',
                                 'CAPABILITY_AUTO_EXPAND'],
                "RoleARN": sentinel.role_arn,
                "NotificationARNs": [sentinel.notification],
                "Tags": [
                    {"Key": "tag1", "Value": "val1"}
                ]
            }
        )
        mock_wait_for_completion.assert_called_once_with(
            sentinel.stack_timeout
        )

    @patch("sceptre.plan.actions.StackActions._wait_for_completion")
    def test_update_cancels_after_timeout(self, mock_wait_for_completion):
        self.actions.stack._template = Mock(spec=Template)
        self.actions.stack._template.get_boto_call_parameter.return_value = {
            "Template": sentinel.template
        }
        mock_wait_for_completion.return_value = StackStatus.IN_PROGRESS

        self.actions.update()
        calls = [
            call(
                service="cloudformation",
                command="update_stack",
                kwargs={
                    "StackName": sentinel.external_name,
                    "Template": sentinel.template,
                    "Parameters": [{
                        "ParameterKey": "key1",
                        "ParameterValue": "val1"
                    }],
                    "Capabilities": ['CAPABILITY_IAM',
                                     'CAPABILITY_NAMED_IAM',
                                     'CAPABILITY_AUTO_EXPAND'],
                    "RoleARN": sentinel.role_arn,
                    "NotificationARNs": [sentinel.notification],
                    "Tags": [
                        {"Key": "tag1", "Value": "val1"}
                    ]
                }),
            call(
                service="cloudformation",
                command="cancel_update_stack",
                kwargs={"StackName": sentinel.external_name})
        ]
        self.actions.connection_manager.call.assert_has_calls(calls)
        mock_wait_for_completion.assert_has_calls(
            [call(sentinel.stack_timeout), call()]
        )

    @patch("sceptre.plan.actions.StackActions._wait_for_completion")
    def test_update_sends_correct_request_no_notification(
            self, mock_wait_for_completion
    ):
        self.actions.stack._template = Mock(spec=Template)
        self.actions.stack._template.get_boto_call_parameter.return_value = {
            "Template": sentinel.template
        }

        self.actions.stack.notifications = []
        self.actions.update()
        self.actions.connection_manager.call.assert_called_with(
            service="cloudformation",
            command="update_stack",
            kwargs={
                "StackName": sentinel.external_name,
                "Template": sentinel.template,
                "Parameters": [{
                    "ParameterKey": "key1",
                    "ParameterValue": "val1"
                }],
                "Capabilities": ['CAPABILITY_IAM',
                                 'CAPABILITY_NAMED_IAM',
                                 'CAPABILITY_AUTO_EXPAND'],
                "RoleARN": sentinel.role_arn,
                "NotificationARNs": [],
                "Tags": [
                    {"Key": "tag1", "Value": "val1"}
                ]
            }
        )
        mock_wait_for_completion.assert_called_once_with(
            sentinel.stack_timeout
        )

    @patch("sceptre.plan.actions.StackActions._wait_for_completion")
    def test_update_with_complete_stack_with_no_updates_to_perform(
            self, mock_wait_for_completion
    ):
        self.actions.stack._template = Mock(spec=Template)
        self.actions.stack._template.get_boto_call_parameter.return_value = {
            "Template": sentinel.template
        }
        mock_wait_for_completion.side_effect = ClientError(
            {
                "Error": {
                    "Code": "NoUpdateToPerformError",
                    "Message": "No updates are to be performed."
                }
            },
            sentinel.operation
        )
        response = self.actions.update()
        assert response == StackStatus.COMPLETE

    @patch("sceptre.plan.actions.StackActions._wait_for_completion")
    def test_cancel_update_sends_correct_request(
            self, mock_wait_for_completion
    ):
        self.actions.cancel_stack_update()
        self.actions.connection_manager.call.assert_called_once_with(
            service="cloudformation",
            command="cancel_update_stack",
            kwargs={"StackName": sentinel.external_name}
        )
        mock_wait_for_completion.assert_called_once_with()

    @patch("sceptre.plan.actions.StackActions.create")
    @patch("sceptre.plan.actions.StackActions._get_status")
    def test_launch_with_stack_that_does_not_exist(
            self, mock_get_status, mock_create
    ):
        mock_get_status.side_effect = StackDoesNotExistError()
        mock_create.return_value = sentinel.launch_response
        response = self.actions.launch()
        mock_create.assert_called_once_with()
        assert response == sentinel.launch_response

    @patch("sceptre.plan.actions.StackActions.create")
    @patch("sceptre.plan.actions.StackActions.delete")
    @patch("sceptre.plan.actions.StackActions._get_status")
    def test_launch_with_stack_that_failed_to_create(
            self, mock_get_status, mock_delete, mock_create
    ):
        mock_get_status.return_value = "CREATE_FAILED"
        mock_create.return_value = sentinel.launch_response
        response = self.actions.launch()
        mock_delete.assert_called_once_with()
        mock_create.assert_called_once_with()
        assert response == sentinel.launch_response

    @patch("sceptre.plan.actions.StackActions.update")
    @patch("sceptre.plan.actions.StackActions._get_status")
    def test_launch_with_complete_stack_with_updates_to_perform(
            self, mock_get_status, mock_update
    ):
        mock_get_status.return_value = "CREATE_COMPLETE"
        mock_update.return_value = sentinel.launch_response
        response = self.actions.launch()
        mock_update.assert_called_once_with()
        assert response == sentinel.launch_response

    @patch("sceptre.plan.actions.StackActions.update")
    @patch("sceptre.plan.actions.StackActions._get_status")
    def test_launch_with_complete_stack_with_no_updates_to_perform(
            self, mock_get_status, mock_update
    ):
        mock_get_status.return_value = "CREATE_COMPLETE"
        mock_update.return_value = StackStatus.COMPLETE
        response = self.actions.launch()
        mock_update.assert_called_once_with()
        assert response == StackStatus.COMPLETE

    @patch("sceptre.plan.actions.StackActions.update")
    @patch("sceptre.plan.actions.StackActions._get_status")
    def test_launch_with_complete_stack_with_unknown_client_error(
            self, mock_get_status, mock_update
    ):
        mock_get_status.return_value = "CREATE_COMPLETE"
        mock_update.side_effect = ClientError(
            {
                "Error": {
                    "Code": "Boom!",
                    "Message": "Boom!"
                }
            },
            sentinel.operation
        )
        with pytest.raises(ClientError):
            self.actions.launch()

    @patch("sceptre.plan.actions.StackActions._get_status")
    def test_launch_with_in_progress_stack(self, mock_get_status):
        mock_get_status.return_value = "CREATE_IN_PROGRESS"
        response = self.actions.launch()
        assert response == StackStatus.IN_PROGRESS

    @patch("sceptre.plan.actions.StackActions._get_status")
    def test_launch_with_failed_stack(self, mock_get_status):
        mock_get_status.return_value = "UPDATE_FAILED"
        with pytest.raises(CannotUpdateFailedStackError):
            response = self.actions.launch()
            assert response == StackStatus.FAILED

    @patch("sceptre.plan.actions.StackActions._get_status")
    def test_launch_with_unknown_stack_status(self, mock_get_status):
        mock_get_status.return_value = "UNKNOWN_STATUS"
        with pytest.raises(UnknownStackStatusError):
            self.actions.launch()

    @patch("sceptre.plan.actions.StackActions._wait_for_completion")
    @patch("sceptre.plan.actions.StackActions._get_status")
    def test_delete_with_created_stack(
            self, mock_get_status, mock_wait_for_completion
    ):
        mock_get_status.return_value = "CREATE_COMPLETE"

        self.actions.delete()
        self.actions.connection_manager.call.assert_called_with(
            service="cloudformation",
            command="delete_stack",
            kwargs={
                "StackName": sentinel.external_name,
                "RoleARN": sentinel.role_arn
            }
        )

    @patch("sceptre.plan.actions.StackActions._wait_for_completion")
    @patch("sceptre.plan.actions.StackActions._get_status")
    def test_delete_when_wait_for_completion_raises_stack_does_not_exist_error(
            self, mock_get_status, mock_wait_for_completion
    ):
        mock_get_status.return_value = "CREATE_COMPLETE"
        mock_wait_for_completion.side_effect = StackDoesNotExistError()
        status = self.actions.delete()
        assert status == StackStatus.COMPLETE

    @patch("sceptre.plan.actions.StackActions._wait_for_completion")
    @patch("sceptre.plan.actions.StackActions._get_status")
    def test_delete_when_wait_for_completion_raises_non_existent_client_error(
            self, mock_get_status, mock_wait_for_completion
    ):
        mock_get_status.return_value = "CREATE_COMPLETE"
        mock_wait_for_completion.side_effect = ClientError(
            {
                "Error": {
                    "Code": "DoesNotExistException",
                    "Message": "Stack does not exist"
                }
            },
            sentinel.operation
        )
        status = self.actions.delete()
        assert status == StackStatus.COMPLETE

    @patch("sceptre.plan.actions.StackActions._wait_for_completion")
    @patch("sceptre.plan.actions.StackActions._get_status")
    def test_delete_when_wait_for_completion_raises_unexpected_client_error(
            self, mock_get_status, mock_wait_for_completion
    ):
        mock_get_status.return_value = "CREATE_COMPLETE"
        mock_wait_for_completion.side_effect = ClientError(
            {
                "Error": {
                    "Code": "DoesNotExistException",
                    "Message": "Boom"
                }
            },
            sentinel.operation
        )
        with pytest.raises(ClientError):
            self.actions.delete()

    @patch("sceptre.plan.actions.StackActions._wait_for_completion")
    @patch("sceptre.plan.actions.StackActions._get_status")
    def test_delete_with_non_existent_stack(
            self, mock_get_status, mock_wait_for_completion
    ):
        mock_get_status.side_effect = StackDoesNotExistError()
        status = self.actions.delete()
        assert status == StackStatus.COMPLETE

    def test_describe_stack_sends_correct_request(self):
        self.actions.describe()
        self.actions.connection_manager.call.assert_called_with(
            service="cloudformation",
            command="describe_stacks",
            kwargs={"StackName": sentinel.external_name}
        )

    def test_describe_events_sends_correct_request(self):
        self.actions.describe_events()
        self.actions.connection_manager.call.assert_called_with(
            service="cloudformation",
            command="describe_stack_events",
            kwargs={"StackName": sentinel.external_name}
        )

    def test_describe_resources_sends_correct_request(self):
        self.actions.connection_manager.call.return_value = {
            "StackResources": [
                {
                    "LogicalResourceId": sentinel.logical_resource_id,
                    "PhysicalResourceId": sentinel.physical_resource_id,
                    "OtherParam": sentinel.other_param
                }
            ]
        }
        response = self.actions.describe_resources()
        self.actions.connection_manager.call.assert_called_with(
            service="cloudformation",
            command="describe_stack_resources",
            kwargs={"StackName": sentinel.external_name}
        )
        assert response == {self.stack.name: [
            {
                "LogicalResourceId": sentinel.logical_resource_id,
                "PhysicalResourceId": sentinel.physical_resource_id
            }
        ]}

    @patch("sceptre.plan.actions.StackActions._describe")
    def test_describe_outputs_sends_correct_request(self, mock_describe):
        mock_describe.return_value = {
            "Stacks": [{
                "Outputs": sentinel.outputs
            }]
        }
        response = self.actions.describe_outputs()
        mock_describe.assert_called_once_with()
        assert response == {self.stack.name: sentinel.outputs}

    @patch("sceptre.plan.actions.StackActions._describe")
    def test_describe_outputs_handles_stack_with_no_outputs(
            self, mock_describe
    ):
        mock_describe.return_value = {
            "Stacks": [{}]
        }
        response = self.actions.describe_outputs()
        assert response == {self.stack.name: []}

    def test_continue_update_rollback_sends_correct_request(self):
        self.actions.continue_update_rollback()
        self.actions.connection_manager.call.assert_called_with(
            service="cloudformation",
            command="continue_update_rollback",
            kwargs={
                "StackName": sentinel.external_name,
                "RoleARN": sentinel.role_arn
            }
        )

    def test_set_stack_policy_sends_correct_request(self):
        self.actions.set_policy("tests/fixtures/stack_policies/unlock.json")
        self.actions.connection_manager.call.assert_called_with(
            service="cloudformation",
            command="set_stack_policy",
            kwargs={
                "StackName": sentinel.external_name,
                "StackPolicyBody": """{
  "Statement" : [
    {
      "Effect" : "Allow",
      "Action" : "Update:*",
      "Principal": "*",
      "Resource" : "*"
    }
  ]
}
"""
            }
        )

    @patch("sceptre.plan.actions.json")
    def test_get_stack_policy_sends_correct_request(self, mock_Json):
        mock_Json.loads.return_value = '{}'
        mock_Json.dumps.return_value = '{}'
        response = self.actions.get_policy()
        self.actions.connection_manager.call.assert_called_with(
            service="cloudformation",
            command="get_stack_policy",
            kwargs={
                "StackName": sentinel.external_name
            }
        )

        assert response == {'prod/app/stack': '{}'}

    def test_create_change_set_sends_correct_request(self):
        self.template._body = sentinel.template

        self.actions.create_change_set(sentinel.change_set_name)
        self.actions.connection_manager.call.assert_called_with(
            service="cloudformation",
            command="create_change_set",
            kwargs={
                "StackName": sentinel.external_name,
                "TemplateBody": sentinel.template,
                "Parameters": [{
                    "ParameterKey": "key1",
                    "ParameterValue": "val1"
                }],
                "Capabilities": ['CAPABILITY_IAM',
                                 'CAPABILITY_NAMED_IAM',
                                 'CAPABILITY_AUTO_EXPAND'],
                "ChangeSetName": sentinel.change_set_name,
                "RoleARN": sentinel.role_arn,
                "NotificationARNs": [sentinel.notification],
                "Tags": [
                    {"Key": "tag1", "Value": "val1"}
                ]
            }
        )

    def test_create_change_set_sends_correct_request_no_notifications(self):
        self.actions.stack._template = Mock(spec=Template)
        self.actions.stack._template.get_boto_call_parameter.return_value = {
            "Template": sentinel.template
        }
        self.actions.stack.notifications = []

        self.actions.create_change_set(sentinel.change_set_name)
        self.actions.connection_manager.call.assert_called_with(
            service="cloudformation",
            command="create_change_set",
            kwargs={
                "StackName": sentinel.external_name,
                "Template": sentinel.template,
                "Parameters": [{
                    "ParameterKey": "key1",
                    "ParameterValue": "val1"
                }],
                "Capabilities": ['CAPABILITY_IAM',
                                 'CAPABILITY_NAMED_IAM',
                                 'CAPABILITY_AUTO_EXPAND'],
                "ChangeSetName": sentinel.change_set_name,
                "RoleARN": sentinel.role_arn,
                "NotificationARNs": [],
                "Tags": [
                    {"Key": "tag1", "Value": "val1"}
                ]
            }
        )

    def test_delete_change_set_sends_correct_request(self):
        self.actions.delete_change_set(sentinel.change_set_name)
        self.actions.connection_manager.call.assert_called_with(
            service="cloudformation",
            command="delete_change_set",
            kwargs={
                "ChangeSetName": sentinel.change_set_name,
                "StackName": sentinel.external_name
            }
        )

    def test_describe_change_set_sends_correct_request(self):
        self.actions.describe_change_set(sentinel.change_set_name)
        self.actions.connection_manager.call.assert_called_with(
            service="cloudformation",
            command="describe_change_set",
            kwargs={
                "ChangeSetName": sentinel.change_set_name,
                "StackName": sentinel.external_name
            }
        )

    @patch("sceptre.plan.actions.StackActions._wait_for_completion")
    def test_execute_change_set_sends_correct_request(
        self, mock_wait_for_completion
    ):
        self.actions.execute_change_set(sentinel.change_set_name)
        self.actions.connection_manager.call.assert_called_with(
            service="cloudformation",
            command="execute_change_set",
            kwargs={
                "ChangeSetName": sentinel.change_set_name,
                "StackName": sentinel.external_name
            }
        )
        mock_wait_for_completion.assert_called_once_with()

    def test_execute_change_set__change_set_is_failed_for_no_changes__returns_0(self):
        def fake_describe(service, command, kwargs):
            assert (service, command) == ('cloudformation', 'describe_change_set')
            return {
                'Status': 'FAILED',
                'StatusReason': "The submitted information didn't contain changes",
            }
        self.actions.connection_manager.call.side_effect = fake_describe
        result = self.actions.execute_change_set(sentinel.change_set_name)
        assert result == 0

    def test_execute_change_set__change_set_is_failed_for_no_updates__returns_0(self):
        def fake_describe(service, command, kwargs):
            assert (service, command) == ('cloudformation', 'describe_change_set')
            return {
                'Status': 'FAILED',
                'StatusReason': "No updates are to be performed",
            }

        self.actions.connection_manager.call.side_effect = fake_describe
        result = self.actions.execute_change_set(sentinel.change_set_name)
        assert result == 0

    def test_list_change_sets_sends_correct_request(self):
        self.actions.list_change_sets()
        self.actions.connection_manager.call.assert_called_with(
            service="cloudformation",
            command="list_change_sets",
            kwargs={"StackName": sentinel.external_name}
        )

    @patch("sceptre.plan.actions.StackActions._list_change_sets")
    def test_list_change_sets(
        self, mock_list_change_sets
    ):
        mock_list_change_sets_return_value = {"Summaries": []}
        expected_responses = []

        for num in ["1", "2"]:
            response = [{
                "ChangeSetId": "mychangesetid{num}",
                "StackId": "mystackid{num}"
            }]
            mock_list_change_sets_return_value["Summaries"].append(response)
            expected_responses.append(response)

        mock_list_change_sets.return_value = mock_list_change_sets_return_value

        response = self.actions.list_change_sets(url=False)
        assert response == {"prod/app/stack": expected_responses}

    @patch("sceptre.plan.actions.urllib.parse.urlencode")
    @patch("sceptre.plan.actions.StackActions._list_change_sets")
    def test_list_change_sets_url_mode(
        self, mock_list_change_sets, mock_urlencode
    ):
        mock_list_change_sets_return_value = {"Summaries": []}
        mock_urlencode_side_effect = []
        expected_urls = []

        for num in ["1", "2"]:
            mock_list_change_sets_return_value["Summaries"].append({
                "ChangeSetId": "mychangesetid{num}",
                "StackId": "mystackid{num}"
            })
            urlencoded = "stackId=mystackid{num}&changeSetId=mychangesetid{num}"
            mock_urlencode_side_effect.append(urlencoded)
            expected_urls.append(
                "https://sentinel.region.console.aws.amazon.com/cloudformation/home?"
                f"region=sentinel.region#/stacks/changesets/changes?{urlencoded}"
            )

        mock_list_change_sets.return_value = mock_list_change_sets_return_value
        mock_urlencode.side_effect = mock_urlencode_side_effect

        response = self.actions.list_change_sets(url=True)
        assert response == {"prod/app/stack": expected_urls}

    @pytest.mark.parametrize("url_mode", [True, False])
    @patch("sceptre.plan.actions.StackActions._list_change_sets")
    def test_list_change_sets_empty(
        self, mock_list_change_sets, url_mode
    ):
        mock_list_change_sets.return_value = {"Summaries": []}
        response = self.actions.list_change_sets(url=url_mode)
        assert response == {"prod/app/stack": []}

    @patch("sceptre.plan.actions.StackActions.set_policy")
    @patch("os.path.join")
    def test_lock_calls_set_stack_policy_with_policy(
            self, mock_join, mock_set_policy
    ):
        mock_join.return_value = "tests/fixtures/stack_policies/lock.json"
        self.actions.lock()
        mock_set_policy.assert_called_once_with(
            "tests/fixtures/stack_policies/lock.json"
        )

    @patch("sceptre.plan.actions.StackActions.set_policy")
    @patch("os.path.join")
    def test_unlock_calls_set_stack_policy_with_policy(
            self, mock_join, mock_set_policy
    ):
        mock_join.return_value = "tests/fixtures/stack_policies/unlock.json"
        self.actions.unlock()
        mock_set_policy.assert_called_once_with(
            "tests/fixtures/stack_policies/unlock.json"
        )

    def test_format_parameters_with_sting_values(self):
        parameters = {
            "key1": "value1",
            "key2": "value2",
            "key3": "value3"
        }
        formatted_parameters = self.actions._format_parameters(parameters)
        sorted_formatted_parameters = sorted(
            formatted_parameters,
            key=lambda x: x["ParameterKey"]
        )
        assert sorted_formatted_parameters == [
            {"ParameterKey": "key1", "ParameterValue": "value1"},
            {"ParameterKey": "key2", "ParameterValue": "value2"},
            {"ParameterKey": "key3", "ParameterValue": "value3"}
        ]

    def test_format_parameters_with_none_values(self):
        parameters = {
            "key1": None,
            "key2": None,
            "key3": None
        }
        formatted_parameters = self.actions._format_parameters(parameters)
        sorted_formatted_parameters = sorted(
            formatted_parameters,
            key=lambda x: x["ParameterKey"]
        )
        assert sorted_formatted_parameters == []

    def test_format_parameters_with_none_and_string_values(self):
        parameters = {
            "key1": "value1",
            "key2": None,
            "key3": "value3"
        }
        formatted_parameters = self.actions._format_parameters(parameters)
        sorted_formatted_parameters = sorted(
            formatted_parameters,
            key=lambda x: x["ParameterKey"]
        )
        assert sorted_formatted_parameters == [
            {"ParameterKey": "key1", "ParameterValue": "value1"},
            {"ParameterKey": "key3", "ParameterValue": "value3"}
        ]

    def test_format_parameters_with_list_values(self):
        parameters = {
            "key1": ["value1", "value2", "value3"],
            "key2": ["value4", "value5", "value6"],
            "key3": ["value7", "value8", "value9"]
        }
        formatted_parameters = self.actions._format_parameters(parameters)
        sorted_formatted_parameters = sorted(
            formatted_parameters,
            key=lambda x: x["ParameterKey"]
        )
        assert sorted_formatted_parameters == [
            {"ParameterKey": "key1", "ParameterValue": "value1,value2,value3"},
            {"ParameterKey": "key2", "ParameterValue": "value4,value5,value6"},
            {"ParameterKey": "key3", "ParameterValue": "value7,value8,value9"}
        ]

    def test_format_parameters_with_none_and_list_values(self):
        parameters = {
            "key1": ["value1", "value2", "value3"],
            "key2": None,
            "key3": ["value7", "value8", "value9"]
        }
        formatted_parameters = self.actions._format_parameters(parameters)
        sorted_formatted_parameters = sorted(
            formatted_parameters,
            key=lambda x: x["ParameterKey"]
        )
        assert sorted_formatted_parameters == [
            {"ParameterKey": "key1", "ParameterValue": "value1,value2,value3"},
            {"ParameterKey": "key3", "ParameterValue": "value7,value8,value9"}
        ]

    def test_format_parameters_with_list_and_string_values(self):
        parameters = {
            "key1": ["value1", "value2", "value3"],
            "key2": "value4",
            "key3": ["value5", "value6", "value7"]
        }
        formatted_parameters = self.actions._format_parameters(parameters)
        sorted_formatted_parameters = sorted(
            formatted_parameters,
            key=lambda x: x["ParameterKey"]
        )
        assert sorted_formatted_parameters == [
            {"ParameterKey": "key1", "ParameterValue": "value1,value2,value3"},
            {"ParameterKey": "key2", "ParameterValue": "value4"},
            {"ParameterKey": "key3", "ParameterValue": "value5,value6,value7"}
        ]

    def test_format_parameters_with_none_list_and_string_values(self):
        parameters = {
            "key1": ["value1", "value2", "value3"],
            "key2": "value4",
            "key3": None
        }
        formatted_parameters = self.actions._format_parameters(parameters)
        sorted_formatted_parameters = sorted(
            formatted_parameters,
            key=lambda x: x["ParameterKey"]
        )
        assert sorted_formatted_parameters == [
            {"ParameterKey": "key1", "ParameterValue": "value1,value2,value3"},
            {"ParameterKey": "key2", "ParameterValue": "value4"},
        ]

    @patch("sceptre.plan.actions.StackActions._describe")
    def test_get_status_with_created_stack(self, mock_describe):
        mock_describe.return_value = {
            "Stacks": [{"StackStatus": "CREATE_COMPLETE"}]
        }
        status = self.actions.get_status()
        assert status == "CREATE_COMPLETE"

    @patch("sceptre.plan.actions.StackActions._describe")
    def test_get_status_with_non_existent_stack(self, mock_describe):
        mock_describe.side_effect = ClientError(
            {
                "Error": {
                    "Code": "DoesNotExistException",
                    "Message": "Stack does not exist"
                }
            },
            sentinel.operation
        )
        assert self.actions.get_status() == "PENDING"

    @patch("sceptre.plan.actions.StackActions._describe")
    def test_get_status_with_unknown_clinet_error(self, mock_describe):
        mock_describe.side_effect = ClientError(
            {
                "Error": {
                    "Code": "DoesNotExistException",
                    "Message": "Boom!"
                }
            },
            sentinel.operation
        )
        with pytest.raises(ClientError):
            self.actions.get_status()

    def test_get_role_arn_without_role(self):
        self.actions.stack.role_arn = None
        assert self.actions._get_role_arn() == {}

    def test_get_role_arn_with_role(self):
        assert self.actions._get_role_arn() == {"RoleARN": sentinel.role_arn}

    def test_protect_execution_without_protection(self):
        # Function should do nothing if protect == False
        self.actions._protect_execution()

    def test_protect_execution_without_explicit_protection(self):
        self.actions._protect_execution()

    def test_protect_execution_with_protection(self):
        self.actions.stack.protected = True
        with pytest.raises(ProtectedStackError):
            self.actions._protect_execution()

    @patch("sceptre.plan.actions.StackActions._log_new_events")
    @patch("sceptre.plan.actions.StackActions._get_status")
    @patch("sceptre.plan.actions.StackActions._get_simplified_status")
    def test_wait_for_completion_calls_log_new_events(
            self, mock_get_simplified_status, mock_get_status,
            mock_log_new_events
    ):
        mock_get_simplified_status.return_value = StackStatus.COMPLETE

        self.actions._wait_for_completion()
        mock_log_new_events.assert_called_once_with()

    @pytest.mark.parametrize("test_input,expected", [
        ("ROLLBACK_COMPLETE", StackStatus.FAILED),
        ("STACK_COMPLETE", StackStatus.COMPLETE),
        ("STACK_IN_PROGRESS", StackStatus.IN_PROGRESS),
        ("STACK_FAILED", StackStatus.FAILED)
    ])
    def test_get_simplified_status_with_known_stack_statuses(
            self, test_input, expected
    ):
        response = self.actions._get_simplified_status(test_input)
        assert response == expected

    def test_get_simplified_status_with_stack_in_unknown_state(self):
        with pytest.raises(UnknownStackStatusError):
            self.actions._get_simplified_status("UNKOWN_STATUS")

    @patch("sceptre.plan.actions.StackActions.describe_events")
    def test_log_new_events_calls_describe_events(self, mock_describe_events):
        mock_describe_events.return_value = {
            "StackEvents": []
        }
        self.actions._log_new_events()
        self.actions.describe_events.assert_called_once_with()

    @patch("sceptre.plan.actions.StackActions.describe_events")
    def test_log_new_events_prints_correct_event(self, mock_describe_events):
        self.actions.stack.name = "stack-name"
        mock_describe_events.return_value = {
            "StackEvents": [
                {
                    "Timestamp": datetime.datetime(
                        2016, 3, 15, 14, 2, 0, 0, tzinfo=tzutc()
                    ),
                    "LogicalResourceId": "id-2",
                    "ResourceType": "type-2",
                    "ResourceStatus": "resource-status"
                },
                {
                    "Timestamp": datetime.datetime(
                        2016, 3, 15, 14, 1, 0, 0, tzinfo=tzutc()
                    ),
                    "LogicalResourceId": "id-1",
                    "ResourceType": "type-1",
                    "ResourceStatus": "resource",
                    "ResourceStatusReason": "User Initiated"
                }
            ]
        }
        self.actions.most_recent_event_datetime = (
            datetime.datetime(2016, 3, 15, 14, 0, 0, 0, tzinfo=tzutc())
        )
        self.actions._log_new_events()

    @patch("sceptre.plan.actions.StackActions._get_cs_status")
    def test_wait_for_cs_completion_calls_get_cs_status(
        self, mock_get_cs_status
    ):
        mock_get_cs_status.side_effect = [
            StackChangeSetStatus.PENDING, StackChangeSetStatus.READY
        ]

        self.actions.wait_for_cs_completion(sentinel.change_set_name)
        mock_get_cs_status.assert_called_with(sentinel.change_set_name)

    @patch("sceptre.plan.actions.StackActions.describe_change_set")
    def test_get_cs_status_handles_all_statuses(
        self, mock_describe_change_set
    ):
        scss = StackChangeSetStatus
        return_values = {                                                                                                     # NOQA
                 "Status":    ('CREATE_PENDING', 'CREATE_IN_PROGRESS', 'CREATE_COMPLETE', 'DELETE_COMPLETE', 'FAILED'),       # NOQA
        "ExecutionStatus": {                                                                                                  # NOQA
        'UNAVAILABLE':         (scss.PENDING,     scss.PENDING,         scss.PENDING,      scss.DEFUNCT,      scss.DEFUNCT),  # NOQA
        'AVAILABLE':           (scss.PENDING,     scss.PENDING,         scss.READY,        scss.DEFUNCT,      scss.DEFUNCT),  # NOQA
        'EXECUTE_IN_PROGRESS': (scss.DEFUNCT,     scss.DEFUNCT,         scss.DEFUNCT,      scss.DEFUNCT,      scss.DEFUNCT),  # NOQA
        'EXECUTE_COMPLETE':    (scss.DEFUNCT,     scss.DEFUNCT,         scss.DEFUNCT,      scss.DEFUNCT,      scss.DEFUNCT),  # NOQA
        'EXECUTE_FAILED':      (scss.DEFUNCT,     scss.DEFUNCT,         scss.DEFUNCT,      scss.DEFUNCT,      scss.DEFUNCT),  # NOQA
        'OBSOLETE':            (scss.DEFUNCT,     scss.DEFUNCT,         scss.DEFUNCT,      scss.DEFUNCT,      scss.DEFUNCT),  # NOQA
        }                                                                                                                     # NOQA
        }                                                                                                                     # NOQA

        for i, status in enumerate(return_values['Status']):
            for exec_status, returns in \
                    return_values['ExecutionStatus'].items():
                mock_describe_change_set.return_value = {
                    "Status": status,
                    "ExecutionStatus": exec_status
                }
                response = self.actions._get_cs_status(
                    sentinel.change_set_name
                )
                assert response == returns[i]

        for status in return_values['Status']:
            mock_describe_change_set.return_value = {
                "Status": status,
                "ExecutionStatus": 'UNKOWN_STATUS'
            }
            with pytest.raises(UnknownStackChangeSetStatusError):
                self.actions._get_cs_status(sentinel.change_set_name)

        for exec_status in return_values['ExecutionStatus'].keys():
            mock_describe_change_set.return_value = {
                "Status": 'UNKOWN_STATUS',
                "ExecutionStatus": exec_status
            }
            with pytest.raises(UnknownStackChangeSetStatusError):
                self.actions._get_cs_status(sentinel.change_set_name)

        mock_describe_change_set.return_value = {
            "Status": 'UNKOWN_STATUS',
            "ExecutionStatus": 'UNKOWN_STATUS',
        }
        with pytest.raises(UnknownStackChangeSetStatusError):
            self.actions._get_cs_status(sentinel.change_set_name)

    @patch("sceptre.plan.actions.StackActions.describe_change_set")
    def test_get_cs_status_raises_unexpected_exceptions(
        self, mock_describe_change_set
    ):
        mock_describe_change_set.side_effect = ClientError(
            {
                "Error": {
                    "Code": "ChangeSetNotFound",
                    "Message": "ChangeSet [*] does not exist"
                }
            },
            sentinel.operation
        )
        with pytest.raises(ClientError):
            self.actions._get_cs_status(sentinel.change_set_name)

<<<<<<< HEAD
    def test_stack_name(self):
        response = self.actions.stack_name(False)
        assert response == sentinel.external_name

#    Fails with TypeError: must be str, not _SentinelObject
#    def test_stack_name_p_opt(self):
#        response = self.actions.stack_name(True)
#        assert response.endswith(sentinel.external_name)

    @patch("sceptre.plan.actions.StackActions._describe_stack_resource_drifts")
    @patch("sceptre.plan.actions.StackActions._describe_stack_drift_detection_status")
    @patch("sceptre.plan.actions.StackActions._detect_stack_drift")
    def test_detect_stack_drift(
        self,
        mock_detect_stack_drift,
        mock_describe_stack_drift_detection_status,
        mock_describe_stack_resource_drifts
    ):
        mock_detect_stack_drift.return_value = {
            "StackDriftDetectionId": "3fb76910-f660-11eb-80ac-0246f7a6da62"
        }
        mock_describe_stack_drift_detection_status.side_effect = [
            {
                "StackId": "fake-stack-id",
                "StackDriftDetectionId": "3fb76910-f660-11eb-80ac-0246f7a6da62",
                "DetectionStatus": "DETECTION_IN_PROGRESS",
                "DetectionStatusReason": "User Initiated"
            },
            {
                "StackId": "fake-stack-id",
                "StackDriftDetectionId": "3fb76910-f660-11eb-80ac-0246f7a6da62",
                "StackDriftStatus": "IN_SYNC",
                "DetectionStatus": "DETECTION_COMPLETE",
                "DriftedStackResourceCount": 0
            }
        ]

        expected_drifts = {
            "StackResourceDrifts": [
                {
                    "StackId": "fake-stack-id",
                    "LogicalResourceId": "VPC",
                    "PhysicalResourceId": "vpc-028c655dea7c65227",
                    "ResourceType": "AWS::EC2::VPC",
                    "ExpectedProperties": '{"foo":"bar"}',
                    "ActualProperties": '{"foo":"bar"}',
                    "PropertyDifferences": [],
                    "StackResourceDriftStatus": "IN_SYNC"
                }
            ]
        }

        mock_describe_stack_resource_drifts.return_value = expected_drifts
        expected_response = (sentinel.external_name, expected_drifts)

        response = self.actions.detect_stack_drift()

        assert response == expected_response
=======
    def test_fetch_remote_template__cloudformation_returns_validation_error__returns_none(self):
        self.actions.connection_manager.call.side_effect = ClientError(
            {
                "Error": {
                    "Code": "ValidationError",
                    "Message": "An error occurred (ValidationError) "
                               "when calling the GetTemplate operation: "
                               "Stack with id foo does not exist"
                }
            },
            sentinel.operation
        )

        result = self.actions.fetch_remote_template()
        assert result is None

    def test_fetch_remote_template__calls_cloudformation_get_template(self):
        self.actions.connection_manager.call.return_value = {'TemplateBody': ''}
        self.actions.fetch_remote_template()

        self.actions.connection_manager.call.assert_called_with(
            service='cloudformation',
            command='get_template',
            kwargs={
                'StackName': self.stack.external_name,
                'TemplateStage': 'Original'
            }
        )

    def test_fetch_remote_template__dict_template__returns_json(self):
        template_body = {
            'AWSTemplateFormatVersion': '2010-09-09',
            'Resources': {}
        }
        self.actions.connection_manager.call.return_value = {
            'TemplateBody': template_body
        }
        expected = json.dumps(template_body, indent=4)

        result = self.actions.fetch_remote_template()
        assert result == expected

    def test_fetch_remote_template__cloudformation_returns_string_template__returns_that_string(self):
        template_body = "This is my template"
        self.actions.connection_manager.call.return_value = {
            'TemplateBody': template_body
        }
        result = self.actions.fetch_remote_template()
        assert result == template_body

    def test_fetch_remote_template_summary__calls_cloudformation_get_template_summary(self):
        self.actions.fetch_remote_template_summary()

        self.actions.connection_manager.call.assert_called_with(
            service='cloudformation',
            command='get_template_summary',
            kwargs={
                'StackName': self.stack.external_name,
            }
        )

    def test_fetch_remote_template_summary__returns_response_from_cloudformation(self):
        def get_template_summary(service, command, kwargs):
            assert (service, command) == ('cloudformation', 'get_template_summary')
            return {'template': 'summary'}

        self.actions.connection_manager.call.side_effect = get_template_summary
        result = self.actions.fetch_remote_template_summary()
        assert result == {'template': 'summary'}

    def test_fetch_local_template_summary__calls_cloudformation_get_template_summary(self):
        self.actions.fetch_local_template_summary()

        self.actions.connection_manager.call.assert_called_with(
            service='cloudformation',
            command='get_template_summary',
            kwargs={
                'TemplateBody': self.stack.template.body,
            }
        )

    def test_fetch_local_template_summary__returns_response_from_cloudformation(self):
        def get_template_summary(service, command, kwargs):
            assert (service, command) == ('cloudformation', 'get_template_summary')
            return {'template': 'summary'}

        self.actions.connection_manager.call.side_effect = get_template_summary
        result = self.actions.fetch_local_template_summary()
        assert result == {'template': 'summary'}

    def test_fetch_local_template_summary__cloudformation_returns_validation_error_invalid_stack__raises_it(self):
        self.actions.connection_manager.call.side_effect = ClientError(
            {
                "Error": {
                    "Code": "ValidationError",
                    "Message": "Template format error: Resource name {Invalid::Resource} is "
                               "non alphanumeric.'"
                }
            },
            sentinel.operation
        )
        with pytest.raises(ClientError):
            self.actions.fetch_local_template_summary()

    def test_fetch_remote_template_summary__cloudformation_returns_validation_error_for_no_stack__returns_none(self):
        self.actions.connection_manager.call.side_effect = ClientError(
            {
                "Error": {
                    "Code": "ValidationError",
                    "Message": "An error occurred (ValidationError) "
                               "when calling the GetTemplate operation: "
                               "Stack with id foo does not exist"
                }
            },
            sentinel.operation
        )
        result = self.actions.fetch_remote_template_summary()
        assert result is None

    def test_diff__invokes_diff_method_on_injected_differ_with_self(self):
        differ = Mock()
        self.actions.diff(differ)
        differ.diff.assert_called_with(self.actions)

    def test_diff__returns_result_of_injected_differs_diff_method(self):
        differ = Mock()
        result = self.actions.diff(differ)
        assert result == differ.diff.return_value
>>>>>>> a04a4643
<|MERGE_RESOLUTION|>--- conflicted
+++ resolved
@@ -1127,66 +1127,6 @@
         with pytest.raises(ClientError):
             self.actions._get_cs_status(sentinel.change_set_name)
 
-<<<<<<< HEAD
-    def test_stack_name(self):
-        response = self.actions.stack_name(False)
-        assert response == sentinel.external_name
-
-#    Fails with TypeError: must be str, not _SentinelObject
-#    def test_stack_name_p_opt(self):
-#        response = self.actions.stack_name(True)
-#        assert response.endswith(sentinel.external_name)
-
-    @patch("sceptre.plan.actions.StackActions._describe_stack_resource_drifts")
-    @patch("sceptre.plan.actions.StackActions._describe_stack_drift_detection_status")
-    @patch("sceptre.plan.actions.StackActions._detect_stack_drift")
-    def test_detect_stack_drift(
-        self,
-        mock_detect_stack_drift,
-        mock_describe_stack_drift_detection_status,
-        mock_describe_stack_resource_drifts
-    ):
-        mock_detect_stack_drift.return_value = {
-            "StackDriftDetectionId": "3fb76910-f660-11eb-80ac-0246f7a6da62"
-        }
-        mock_describe_stack_drift_detection_status.side_effect = [
-            {
-                "StackId": "fake-stack-id",
-                "StackDriftDetectionId": "3fb76910-f660-11eb-80ac-0246f7a6da62",
-                "DetectionStatus": "DETECTION_IN_PROGRESS",
-                "DetectionStatusReason": "User Initiated"
-            },
-            {
-                "StackId": "fake-stack-id",
-                "StackDriftDetectionId": "3fb76910-f660-11eb-80ac-0246f7a6da62",
-                "StackDriftStatus": "IN_SYNC",
-                "DetectionStatus": "DETECTION_COMPLETE",
-                "DriftedStackResourceCount": 0
-            }
-        ]
-
-        expected_drifts = {
-            "StackResourceDrifts": [
-                {
-                    "StackId": "fake-stack-id",
-                    "LogicalResourceId": "VPC",
-                    "PhysicalResourceId": "vpc-028c655dea7c65227",
-                    "ResourceType": "AWS::EC2::VPC",
-                    "ExpectedProperties": '{"foo":"bar"}',
-                    "ActualProperties": '{"foo":"bar"}',
-                    "PropertyDifferences": [],
-                    "StackResourceDriftStatus": "IN_SYNC"
-                }
-            ]
-        }
-
-        mock_describe_stack_resource_drifts.return_value = expected_drifts
-        expected_response = (sentinel.external_name, expected_drifts)
-
-        response = self.actions.detect_stack_drift()
-
-        assert response == expected_response
-=======
     def test_fetch_remote_template__cloudformation_returns_validation_error__returns_none(self):
         self.actions.connection_manager.call.side_effect = ClientError(
             {
@@ -1314,5 +1254,4 @@
     def test_diff__returns_result_of_injected_differs_diff_method(self):
         differ = Mock()
         result = self.actions.diff(differ)
-        assert result == differ.diff.return_value
->>>>>>> a04a4643
+        assert result == differ.diff.return_value