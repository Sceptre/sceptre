# -*- coding: utf-8 -*-
import datetime
import json
import sys
from unittest.mock import patch, sentinel, Mock, call, ANY

import pytest
from botocore.exceptions import ClientError
from dateutil.tz import tzutc

from sceptre.exceptions import (
    CannotUpdateFailedStackError,
    ProtectedStackError,
    StackDoesNotExistError,
    UnknownStackChangeSetStatusError,
    UnknownStackStatusError,
    InvalidParameterError,
)
from sceptre.plan.actions import StackActions
from sceptre.stack import Stack
from sceptre.stack_status import StackChangeSetStatus, StackStatus
from sceptre.template import Template


class TestStackActions(object):
    def setup_method(self, test_method):
        self.patcher_connection_manager = patch(
            "sceptre.plan.actions.ConnectionManager"
        )
        self.mock_ConnectionManager = self.patcher_connection_manager.start()
        self.stack = Stack(
            name="prod/app/stack",
            project_code=sentinel.project_code,
            template_path=sentinel.template_path,
            region=sentinel.region,
            profile=sentinel.profile,
            parameters={"key1": "val1"},
            sceptre_user_data=sentinel.sceptre_user_data,
            hooks={},
            s3_details=None,
            dependencies=sentinel.dependencies,
            cloudformation_service_role=sentinel.cloudformation_service_role,
            protected=False,
            tags={"tag1": "val1"},
            external_name=sentinel.external_name,
            notifications=[sentinel.notification],
            on_failure=sentinel.on_failure,
            disable_rollback=False,
            stack_timeout=sentinel.stack_timeout,
        )
        self.actions = StackActions(self.stack)
        self.stack_group_config = {}
        self.template = Template(
            "fixtures/templates",
            self.stack.template_handler_config,
            self.stack.sceptre_user_data,
            self.stack_group_config,
            self.actions.connection_manager,
            self.stack.s3_details,
        )
        self.template._body = json.dumps(
            {
                "AWSTemplateFormatVersion": "2010-09-09",
                "Resources": {"Bucket": {"Type": "AWS::S3::Bucket", "Properties": {}}},
            }
        )
        self.stack._template = self.template

    def teardown_method(self, test_method):
        self.patcher_connection_manager.stop()

    @patch("sceptre.stack.Template")
    def test_template_loads_template(self, mock_Template):
        self.stack._template = None
        mock_Template.return_value = sentinel.template
        response = self.stack.template

        mock_Template.assert_called_once_with(
            name="prod/app/stack",
            handler_config={"type": "file", "path": sentinel.template_path},
            sceptre_user_data=sentinel.sceptre_user_data,
            stack_group_config={},
            connection_manager=self.stack.connection_manager,
            s3_details=None,
        )
        assert response == sentinel.template

    def test_template_returns_template_if_it_exists(self):
        self.actions.stack._template = sentinel.template
        response = self.actions.stack._template
        assert response == sentinel.template

    def test_external_name_with_custom_stack_name(self):
        stack = Stack(
            name="stack_name",
            project_code="project_code",
            template_path="template_path",
            region="region",
            external_name="external_name",
        )

        assert stack.external_name == "external_name"

    @patch("sceptre.plan.actions.StackActions._wait_for_completion")
    @patch("sceptre.plan.actions.StackActions._get_stack_timeout")
    def test_create_sends_correct_request(
        self, mock_get_stack_timeout, mock_wait_for_completion
    ):
        self.template._body = sentinel.template

        mock_get_stack_timeout.return_value = {"TimeoutInMinutes": sentinel.timeout}

        self.actions.create()
        self.actions.connection_manager.call.assert_called_with(
            service="cloudformation",
            command="create_stack",
            kwargs={
                "StackName": sentinel.external_name,
                "TemplateBody": sentinel.template,
                "Parameters": [{"ParameterKey": "key1", "ParameterValue": "val1"}],
                "Capabilities": [
                    "CAPABILITY_IAM",
                    "CAPABILITY_NAMED_IAM",
                    "CAPABILITY_AUTO_EXPAND",
                ],
                "RoleARN": sentinel.cloudformation_service_role,
                "NotificationARNs": [sentinel.notification],
                "Tags": [{"Key": "tag1", "Value": "val1"}],
                "OnFailure": sentinel.on_failure,
                "TimeoutInMinutes": sentinel.timeout,
            },
        )
        mock_wait_for_completion.assert_called_once_with(boto_response=ANY)

    @patch("sceptre.plan.actions.StackActions._wait_for_completion")
    @patch("sceptre.plan.actions.StackActions._get_stack_timeout")
    def test_create_disable_rollback_overrides_on_failure(
        self, mock_get_stack_timeout, mock_wait_for_completion
    ):
        self.template._body = sentinel.template
        self.actions.stack.on_failure = "ROLLBACK"
        self.actions.stack.disable_rollback = True

        mock_get_stack_timeout.return_value = {"TimeoutInMinutes": sentinel.timeout}

        self.actions.create()
        self.actions.connection_manager.call.assert_called_with(
            service="cloudformation",
            command="create_stack",
            kwargs={
                "StackName": sentinel.external_name,
                "TemplateBody": sentinel.template,
                "Parameters": [{"ParameterKey": "key1", "ParameterValue": "val1"}],
                "Capabilities": [
                    "CAPABILITY_IAM",
                    "CAPABILITY_NAMED_IAM",
                    "CAPABILITY_AUTO_EXPAND",
                ],
                "RoleARN": sentinel.cloudformation_service_role,
                "NotificationARNs": [sentinel.notification],
                "Tags": [{"Key": "tag1", "Value": "val1"}],
                "DisableRollback": True,
                "TimeoutInMinutes": sentinel.timeout,
            },
        )
        mock_wait_for_completion.assert_called_once_with(boto_response=ANY)

    @patch("sceptre.plan.actions.StackActions._wait_for_completion")
    def test_create_sends_correct_request_no_notifications(
        self, mock_wait_for_completion
    ):
        self.actions.stack._template = Mock(spec=Template)
        self.actions.stack._template.get_boto_call_parameter.return_value = {
            "Template": sentinel.template
        }
        self.actions.stack.notifications = []

        self.actions.create()
        self.actions.connection_manager.call.assert_called_with(
            service="cloudformation",
            command="create_stack",
            kwargs={
                "StackName": sentinel.external_name,
                "Template": sentinel.template,
                "Parameters": [{"ParameterKey": "key1", "ParameterValue": "val1"}],
                "Capabilities": [
                    "CAPABILITY_IAM",
                    "CAPABILITY_NAMED_IAM",
                    "CAPABILITY_AUTO_EXPAND",
                ],
                "RoleARN": sentinel.cloudformation_service_role,
                "NotificationARNs": [],
                "Tags": [{"Key": "tag1", "Value": "val1"}],
                "OnFailure": sentinel.on_failure,
                "TimeoutInMinutes": sentinel.stack_timeout,
            },
        )
        mock_wait_for_completion.assert_called_once_with(boto_response=ANY)

    @patch("sceptre.plan.actions.StackActions._wait_for_completion")
    def test_create_sends_correct_request_with_no_failure_no_timeout(
        self, mock_wait_for_completion
    ):
        self.template._body = sentinel.template
        self.actions.stack.on_failure = None
        self.actions.stack.stack_timeout = 0

        self.actions.create()

        self.actions.connection_manager.call.assert_called_with(
            service="cloudformation",
            command="create_stack",
            kwargs={
                "StackName": sentinel.external_name,
                "TemplateBody": sentinel.template,
                "Parameters": [{"ParameterKey": "key1", "ParameterValue": "val1"}],
                "Capabilities": [
                    "CAPABILITY_IAM",
                    "CAPABILITY_NAMED_IAM",
                    "CAPABILITY_AUTO_EXPAND",
                ],
                "RoleARN": sentinel.cloudformation_service_role,
                "NotificationARNs": [sentinel.notification],
                "Tags": [{"Key": "tag1", "Value": "val1"}],
            },
        )

        mock_wait_for_completion.assert_called_once_with(boto_response=ANY)

    @patch("sceptre.plan.actions.StackActions._wait_for_completion")
    def test_create_stack_already_exists(self, mock_wait_for_completion):
        self.actions.stack._template = Mock(spec=Template)
        self.actions.stack._template.get_boto_call_parameter.return_value = {
            "Template": sentinel.template
        }
        mock_wait_for_completion.side_effect = ClientError(
            {
                "Error": {
                    "Code": "AlreadyExistsException",
                    "Message": "Stack already [{}] exists".format(
                        self.actions.stack.name
                    ),
                }
            },
            sentinel.operation,
        )
        response = self.actions.create()
        assert response == StackStatus.COMPLETE

    @patch("sceptre.plan.actions.StackActions._wait_for_completion")
    def test_update_sends_correct_request(self, mock_wait_for_completion):
        self.actions.stack._template = Mock(spec=Template)
        self.actions.stack._template.get_boto_call_parameter.return_value = {
            "Template": sentinel.template
        }

        self.actions.update()
        self.actions.connection_manager.call.assert_called_with(
            service="cloudformation",
            command="update_stack",
            kwargs={
                "StackName": sentinel.external_name,
                "Template": sentinel.template,
                "Parameters": [{"ParameterKey": "key1", "ParameterValue": "val1"}],
                "Capabilities": [
                    "CAPABILITY_IAM",
                    "CAPABILITY_NAMED_IAM",
                    "CAPABILITY_AUTO_EXPAND",
                ],
                "RoleARN": sentinel.cloudformation_service_role,
                "NotificationARNs": [sentinel.notification],
                "Tags": [{"Key": "tag1", "Value": "val1"}],
            },
        )
        mock_wait_for_completion.assert_called_once_with(
            sentinel.stack_timeout, boto_response=ANY
        )

    @patch("sceptre.plan.actions.StackActions._wait_for_completion")
    def test_update_cancels_after_timeout(self, mock_wait_for_completion):
        self.actions.stack._template = Mock(spec=Template)
        self.actions.stack._template.get_boto_call_parameter.return_value = {
            "Template": sentinel.template
        }
        mock_wait_for_completion.return_value = StackStatus.IN_PROGRESS

        self.actions.update()
        calls = [
            call(
                service="cloudformation",
                command="update_stack",
                kwargs={
                    "StackName": sentinel.external_name,
                    "Template": sentinel.template,
                    "Parameters": [{"ParameterKey": "key1", "ParameterValue": "val1"}],
                    "Capabilities": [
                        "CAPABILITY_IAM",
                        "CAPABILITY_NAMED_IAM",
                        "CAPABILITY_AUTO_EXPAND",
                    ],
                    "RoleARN": sentinel.cloudformation_service_role,
                    "NotificationARNs": [sentinel.notification],
                    "Tags": [{"Key": "tag1", "Value": "val1"}],
                },
            ),
            call(
                service="cloudformation",
                command="cancel_update_stack",
                kwargs={"StackName": sentinel.external_name},
            ),
        ]
        self.actions.connection_manager.call.assert_has_calls(calls)
        mock_wait_for_completion.assert_has_calls(
            [call(sentinel.stack_timeout, boto_response=ANY), call(boto_response=ANY)]
        )

    @patch("sceptre.plan.actions.StackActions._wait_for_completion")
    def test_update_sends_correct_request_no_notification(
        self, mock_wait_for_completion
    ):
        self.actions.stack._template = Mock(spec=Template)
        self.actions.stack._template.get_boto_call_parameter.return_value = {
            "Template": sentinel.template
        }

        self.actions.stack.notifications = []
        self.actions.update()
        self.actions.connection_manager.call.assert_called_with(
            service="cloudformation",
            command="update_stack",
            kwargs={
                "StackName": sentinel.external_name,
                "Template": sentinel.template,
                "Parameters": [{"ParameterKey": "key1", "ParameterValue": "val1"}],
                "Capabilities": [
                    "CAPABILITY_IAM",
                    "CAPABILITY_NAMED_IAM",
                    "CAPABILITY_AUTO_EXPAND",
                ],
                "RoleARN": sentinel.cloudformation_service_role,
                "NotificationARNs": [],
                "Tags": [{"Key": "tag1", "Value": "val1"}],
            },
        )
        mock_wait_for_completion.assert_called_once_with(
            sentinel.stack_timeout, boto_response=ANY
        )

    @patch("sceptre.plan.actions.StackActions._wait_for_completion")
    def test_update_with_complete_stack_with_no_updates_to_perform(
        self, mock_wait_for_completion
    ):
        self.actions.stack._template = Mock(spec=Template)
        self.actions.stack._template.get_boto_call_parameter.return_value = {
            "Template": sentinel.template
        }
        mock_wait_for_completion.side_effect = ClientError(
            {
                "Error": {
                    "Code": "NoUpdateToPerformError",
                    "Message": "No updates are to be performed.",
                }
            },
            sentinel.operation,
        )
        response = self.actions.update()
        assert response == StackStatus.COMPLETE

    @patch("sceptre.plan.actions.StackActions._wait_for_completion")
    def test_cancel_update_sends_correct_request(self, mock_wait_for_completion):
        self.actions.cancel_stack_update()
        self.actions.connection_manager.call.assert_called_once_with(
            service="cloudformation",
            command="cancel_update_stack",
            kwargs={"StackName": sentinel.external_name},
        )
        mock_wait_for_completion.assert_called_once_with(boto_response=ANY)

    @patch("sceptre.plan.actions.StackActions.create")
    @patch("sceptre.plan.actions.StackActions._get_status")
    def test_launch_with_stack_that_does_not_exist(self, mock_get_status, mock_create):
        mock_get_status.side_effect = StackDoesNotExistError()
        mock_create.return_value = sentinel.launch_response
        response = self.actions.launch()
        mock_create.assert_called_once_with()
        assert response == sentinel.launch_response

    @patch("sceptre.plan.actions.StackActions.create")
    @patch("sceptre.plan.actions.StackActions.delete")
    @patch("sceptre.plan.actions.StackActions._get_status")
    def test_launch_with_stack_that_failed_to_create(
        self, mock_get_status, mock_delete, mock_create
    ):
        mock_get_status.return_value = "CREATE_FAILED"
        mock_create.return_value = sentinel.launch_response
        response = self.actions.launch()
        mock_delete.assert_called_once_with()
        mock_create.assert_called_once_with()
        assert response == sentinel.launch_response

    @patch("sceptre.plan.actions.StackActions.create")
    @patch("sceptre.plan.actions.StackActions.delete")
    @patch("sceptre.plan.actions.StackActions._get_status")
    def test_launch_with_stack_in_review_in_progress(
        self, mock_get_status, mock_delete, mock_create
    ):
        mock_get_status.return_value = "REVIEW_IN_PROGRESS"
        mock_create.return_value = sentinel.launch_response
        response = self.actions.launch()
        mock_delete.assert_called_once_with()
        mock_create.assert_called_once_with()
        assert response == sentinel.launch_response

    @patch("sceptre.plan.actions.StackActions.update")
    @patch("sceptre.plan.actions.StackActions._get_status")
    def test_launch_with_complete_stack_with_updates_to_perform(
        self, mock_get_status, mock_update
    ):
        mock_get_status.return_value = "CREATE_COMPLETE"
        mock_update.return_value = sentinel.launch_response
        response = self.actions.launch()
        mock_update.assert_called_once_with()
        assert response == sentinel.launch_response

    @patch("sceptre.plan.actions.StackActions.update")
    @patch("sceptre.plan.actions.StackActions._get_status")
    def test_launch_with_complete_stack_with_no_updates_to_perform(
        self, mock_get_status, mock_update
    ):
        mock_get_status.return_value = "CREATE_COMPLETE"
        mock_update.return_value = StackStatus.COMPLETE
        response = self.actions.launch()
        mock_update.assert_called_once_with()
        assert response == StackStatus.COMPLETE

    @patch("sceptre.plan.actions.StackActions.update")
    @patch("sceptre.plan.actions.StackActions._get_status")
    def test_launch_with_complete_stack_with_unknown_client_error(
        self, mock_get_status, mock_update
    ):
        mock_get_status.return_value = "CREATE_COMPLETE"
        mock_update.side_effect = ClientError(
            {"Error": {"Code": "Boom!", "Message": "Boom!"}}, sentinel.operation
        )
        with pytest.raises(ClientError):
            self.actions.launch()

    @patch("sceptre.plan.actions.StackActions._get_status")
    def test_launch_with_in_progress_stack(self, mock_get_status):
        mock_get_status.return_value = "CREATE_IN_PROGRESS"
        response = self.actions.launch()
        assert response == StackStatus.IN_PROGRESS

    @patch("sceptre.plan.actions.StackActions._get_status")
    def test_launch_with_failed_stack(self, mock_get_status):
        mock_get_status.return_value = "UPDATE_FAILED"
        with pytest.raises(CannotUpdateFailedStackError):
            response = self.actions.launch()
            assert response == StackStatus.FAILED

    @patch("sceptre.plan.actions.StackActions._get_status")
    def test_launch_with_unknown_stack_status(self, mock_get_status):
        mock_get_status.return_value = "UNKNOWN_STATUS"
        with pytest.raises(UnknownStackStatusError):
            self.actions.launch()

    @patch("sceptre.plan.actions.StackActions._wait_for_completion")
    @patch("sceptre.plan.actions.StackActions._get_status")
    def test_delete_with_created_stack(self, mock_get_status, mock_wait_for_completion):
        mock_get_status.return_value = "CREATE_COMPLETE"

        self.actions.delete()
        self.actions.connection_manager.call.assert_called_with(
            service="cloudformation",
            command="delete_stack",
            kwargs={
                "StackName": sentinel.external_name,
                "RoleARN": sentinel.cloudformation_service_role,
            },
        )

    @patch("sceptre.plan.actions.StackActions._wait_for_completion")
    @patch("sceptre.plan.actions.StackActions._get_status")
    def test_delete_when_wait_for_completion_raises_stack_does_not_exist_error(
        self, mock_get_status, mock_wait_for_completion
    ):
        mock_get_status.return_value = "CREATE_COMPLETE"
        mock_wait_for_completion.side_effect = StackDoesNotExistError()
        status = self.actions.delete()
        assert status == StackStatus.COMPLETE

    @patch("sceptre.plan.actions.StackActions._wait_for_completion")
    @patch("sceptre.plan.actions.StackActions._get_status")
    def test_delete_when_wait_for_completion_raises_non_existent_client_error(
        self, mock_get_status, mock_wait_for_completion
    ):
        mock_get_status.return_value = "CREATE_COMPLETE"
        mock_wait_for_completion.side_effect = ClientError(
            {
                "Error": {
                    "Code": "DoesNotExistException",
                    "Message": "Stack does not exist",
                }
            },
            sentinel.operation,
        )
        status = self.actions.delete()
        assert status == StackStatus.COMPLETE

    @patch("sceptre.plan.actions.StackActions._wait_for_completion")
    @patch("sceptre.plan.actions.StackActions._get_status")
    def test_delete_when_wait_for_completion_raises_unexpected_client_error(
        self, mock_get_status, mock_wait_for_completion
    ):
        mock_get_status.return_value = "CREATE_COMPLETE"
        mock_wait_for_completion.side_effect = ClientError(
            {"Error": {"Code": "DoesNotExistException", "Message": "Boom"}},
            sentinel.operation,
        )
        with pytest.raises(ClientError):
            self.actions.delete()

    @patch("sceptre.plan.actions.StackActions._wait_for_completion")
    @patch("sceptre.plan.actions.StackActions._get_status")
    def test_delete_with_non_existent_stack(
        self, mock_get_status, mock_wait_for_completion
    ):
        mock_get_status.side_effect = StackDoesNotExistError()
        status = self.actions.delete()
        assert status == StackStatus.COMPLETE

    def test_describe_stack_sends_correct_request(self):
        self.actions.describe()
        self.actions.connection_manager.call.assert_called_with(
            service="cloudformation",
            command="describe_stacks",
            kwargs={"StackName": sentinel.external_name},
        )

    def test_describe_events_sends_correct_request(self):
        self.actions.describe_events()
        self.actions.connection_manager.call.assert_called_with(
            service="cloudformation",
            command="describe_stack_events",
            kwargs={"StackName": sentinel.external_name},
        )

    def test_describe_resources_sends_correct_request(self):
        self.actions.connection_manager.call.return_value = {
            "StackResources": [
                {
                    "LogicalResourceId": sentinel.logical_resource_id,
                    "PhysicalResourceId": sentinel.physical_resource_id,
                    "OtherParam": sentinel.other_param,
                }
            ]
        }
        response = self.actions.describe_resources()
        self.actions.connection_manager.call.assert_called_with(
            service="cloudformation",
            command="describe_stack_resources",
            kwargs={"StackName": sentinel.external_name},
        )
        assert response == {
            self.stack.name: [
                {
                    "LogicalResourceId": sentinel.logical_resource_id,
                    "PhysicalResourceId": sentinel.physical_resource_id,
                }
            ]
        }

    @patch("sceptre.plan.actions.StackActions.describe")
    def test_describe_outputs_sends_correct_request(self, mock_describe):
        mock_describe.return_value = {"Stacks": [{"Outputs": sentinel.outputs}]}
        response = self.actions.describe_outputs()

        mock_describe.assert_called_once_with()
        assert response == {self.stack.name: sentinel.outputs}

    @patch("sceptre.plan.actions.StackActions.describe")
    def test_describe_outputs_handles_stack_with_no_outputs(self, mock_describe):
        mock_describe.return_value = {"Stacks": [{}]}
        response = self.actions.describe_outputs()
        assert response == {self.stack.name: []}

    def test_continue_update_rollback_sends_correct_request(self):
        self.actions.continue_update_rollback()
        self.actions.connection_manager.call.assert_called_with(
            service="cloudformation",
            command="continue_update_rollback",
            kwargs={
                "StackName": sentinel.external_name,
                "RoleARN": sentinel.cloudformation_service_role,
            },
        )

    def test_set_stack_policy_sends_correct_request(self):
        self.actions.set_policy("tests/fixtures/stack_policies/unlock.json")
        self.actions.connection_manager.call.assert_called_with(
            service="cloudformation",
            command="set_stack_policy",
            kwargs={
                "StackName": sentinel.external_name,
                "StackPolicyBody": """{
  "Statement" : [
    {
      "Effect" : "Allow",
      "Action" : "Update:*",
      "Principal": "*",
      "Resource" : "*"
    }
  ]
}
""",
            },
        )

    @patch("sceptre.plan.actions.json")
    def test_get_stack_policy_sends_correct_request(self, mock_Json):
        mock_Json.loads.return_value = "{}"
        mock_Json.dumps.return_value = "{}"
        response = self.actions.get_policy()
        self.actions.connection_manager.call.assert_called_with(
            service="cloudformation",
            command="get_stack_policy",
            kwargs={"StackName": sentinel.external_name},
        )

        assert response == {"prod/app/stack": "{}"}

    def test_create_change_set_sends_correct_request(self):
        self.template._body = sentinel.template

        self.actions.create_change_set(sentinel.change_set_name)
        self.actions.connection_manager.call.assert_called_with(
            service="cloudformation",
            command="create_change_set",
            kwargs={
                "StackName": sentinel.external_name,
                "TemplateBody": sentinel.template,
                "Parameters": [{"ParameterKey": "key1", "ParameterValue": "val1"}],
                "Capabilities": [
                    "CAPABILITY_IAM",
                    "CAPABILITY_NAMED_IAM",
                    "CAPABILITY_AUTO_EXPAND",
                ],
                "ChangeSetName": sentinel.change_set_name,
                "ChangeSetType": "UPDATE",
                "RoleARN": sentinel.cloudformation_service_role,
                "NotificationARNs": [sentinel.notification],
                "Tags": [{"Key": "tag1", "Value": "val1"}],
            },
        )

    def test_create_change_set_sends_correct_request_no_notifications(self):
        self.actions.stack._template = Mock(spec=Template)
        self.actions.stack._template.get_boto_call_parameter.return_value = {
            "Template": sentinel.template
        }
        self.actions.stack.notifications = []

        self.actions.create_change_set(sentinel.change_set_name)
        self.actions.connection_manager.call.assert_called_with(
            service="cloudformation",
            command="create_change_set",
            kwargs={
                "StackName": sentinel.external_name,
                "Template": sentinel.template,
                "Parameters": [{"ParameterKey": "key1", "ParameterValue": "val1"}],
                "Capabilities": [
                    "CAPABILITY_IAM",
                    "CAPABILITY_NAMED_IAM",
                    "CAPABILITY_AUTO_EXPAND",
                ],
                "ChangeSetName": sentinel.change_set_name,
                "ChangeSetType": "UPDATE",
                "RoleARN": sentinel.cloudformation_service_role,
                "NotificationARNs": [],
                "Tags": [{"Key": "tag1", "Value": "val1"}],
            },
        )

    @patch("sceptre.plan.actions.StackActions._get_status")
    def test_create_change_set_with_non_existent_stack(self, mock_get_status):
        mock_get_status.side_effect = StackDoesNotExistError()
        self.template._body = sentinel.template
        self.actions.create_change_set(sentinel.change_set_name)
        self.actions.connection_manager.call.assert_called_with(
            service="cloudformation",
            command="create_change_set",
            kwargs={
                "StackName": sentinel.external_name,
                "TemplateBody": sentinel.template,
                "Parameters": [{"ParameterKey": "key1", "ParameterValue": "val1"}],
                "Capabilities": [
                    "CAPABILITY_IAM",
                    "CAPABILITY_NAMED_IAM",
                    "CAPABILITY_AUTO_EXPAND",
                ],
                "ChangeSetName": sentinel.change_set_name,
                "ChangeSetType": "CREATE",
                "RoleARN": sentinel.cloudformation_service_role,
                "NotificationARNs": [sentinel.notification],
                "Tags": [{"Key": "tag1", "Value": "val1"}],
            },
        )

    def test_delete_change_set_sends_correct_request(self):
        self.actions.delete_change_set(sentinel.change_set_name)
        self.actions.connection_manager.call.assert_called_with(
            service="cloudformation",
            command="delete_change_set",
            kwargs={
                "ChangeSetName": sentinel.change_set_name,
                "StackName": sentinel.external_name,
            },
        )

    def test_describe_change_set_sends_correct_request(self):
        self.actions.describe_change_set(sentinel.change_set_name)
        self.actions.connection_manager.call.assert_called_with(
            service="cloudformation",
            command="describe_change_set",
            kwargs={
                "ChangeSetName": sentinel.change_set_name,
                "StackName": sentinel.external_name,
            },
        )

    @patch("sceptre.plan.actions.StackActions._wait_for_completion")
    def test_execute_change_set_sends_correct_request(self, mock_wait_for_completion):
        self.actions.execute_change_set(sentinel.change_set_name)
        self.actions.connection_manager.call.assert_called_with(
            service="cloudformation",
            command="execute_change_set",
            kwargs={
                "ChangeSetName": sentinel.change_set_name,
                "StackName": sentinel.external_name,
            },
        )
        mock_wait_for_completion.assert_called_once_with(boto_response=ANY)

    def test_execute_change_set__change_set_is_failed_for_no_changes__returns_0(self):
        def fake_describe(service, command, kwargs):
            assert (service, command) == ("cloudformation", "describe_change_set")
            return {
                "Status": "FAILED",
                "StatusReason": "The submitted information didn't contain changes",
            }

        self.actions.connection_manager.call.side_effect = fake_describe
        result = self.actions.execute_change_set(sentinel.change_set_name)
        assert result == 0

    def test_execute_change_set__change_set_is_failed_for_no_updates__returns_0(self):
        def fake_describe(service, command, kwargs):
            assert (service, command) == ("cloudformation", "describe_change_set")
            return {
                "Status": "FAILED",
                "StatusReason": "No updates are to be performed",
            }

        self.actions.connection_manager.call.side_effect = fake_describe
        result = self.actions.execute_change_set(sentinel.change_set_name)
        assert result == 0

    def test_list_change_sets_sends_correct_request(self):
        self.actions.list_change_sets()
        self.actions.connection_manager.call.assert_called_with(
            service="cloudformation",
            command="list_change_sets",
            kwargs={"StackName": sentinel.external_name},
        )

    @patch("sceptre.plan.actions.StackActions._list_change_sets")
    def test_list_change_sets(self, mock_list_change_sets):
        mock_list_change_sets_return_value = {"Summaries": []}
        expected_responses = []

        for num in ["1", "2"]:
            response = [
                {"ChangeSetId": "mychangesetid{num}", "StackId": "mystackid{num}"}
            ]
            mock_list_change_sets_return_value["Summaries"].append(response)
            expected_responses.append(response)

        mock_list_change_sets.return_value = mock_list_change_sets_return_value

        response = self.actions.list_change_sets(url=False)
        assert response == {"prod/app/stack": expected_responses}

    @patch("sceptre.plan.actions.urllib.parse.urlencode")
    @patch("sceptre.plan.actions.StackActions._list_change_sets")
    def test_list_change_sets_url_mode(self, mock_list_change_sets, mock_urlencode):
        mock_list_change_sets_return_value = {"Summaries": []}
        mock_urlencode_side_effect = []
        expected_urls = []

        for num in ["1", "2"]:
            mock_list_change_sets_return_value["Summaries"].append(
                {"ChangeSetId": "mychangesetid{num}", "StackId": "mystackid{num}"}
            )
            urlencoded = "stackId=mystackid{num}&changeSetId=mychangesetid{num}"
            mock_urlencode_side_effect.append(urlencoded)
            expected_urls.append(
                "https://sentinel.region.console.aws.amazon.com/cloudformation/home?"
                f"region=sentinel.region#/stacks/changesets/changes?{urlencoded}"
            )

        mock_list_change_sets.return_value = mock_list_change_sets_return_value
        mock_urlencode.side_effect = mock_urlencode_side_effect

        response = self.actions.list_change_sets(url=True)
        assert response == {"prod/app/stack": expected_urls}

    @pytest.mark.parametrize("url_mode", [True, False])
    @patch("sceptre.plan.actions.StackActions._list_change_sets")
    def test_list_change_sets_empty(self, mock_list_change_sets, url_mode):
        mock_list_change_sets.return_value = {"Summaries": []}
        response = self.actions.list_change_sets(url=url_mode)
        assert response == {"prod/app/stack": []}

    @patch("sceptre.plan.actions.StackActions.set_policy")
    @patch("os.path.join")
    def test_lock_calls_set_stack_policy_with_policy(self, mock_join, mock_set_policy):
        mock_join.return_value = "tests/fixtures/stack_policies/lock.json"
        self.actions.lock()
        mock_set_policy.assert_called_once_with(
            "tests/fixtures/stack_policies/lock.json"
        )

    @patch("sceptre.plan.actions.StackActions.set_policy")
    @patch("os.path.join")
    def test_unlock_calls_set_stack_policy_with_policy(
        self, mock_join, mock_set_policy
    ):
        mock_join.return_value = "tests/fixtures/stack_policies/unlock.json"
        self.actions.unlock()
        mock_set_policy.assert_called_once_with(
            "tests/fixtures/stack_policies/unlock.json"
        )

    def test_format_parameters_with_sting_values(self):
        parameters = {"key1": "value1", "key2": "value2", "key3": "value3"}
        formatted_parameters = self.actions._format_parameters(parameters)
        sorted_formatted_parameters = sorted(
            formatted_parameters, key=lambda x: x["ParameterKey"]
        )
        assert sorted_formatted_parameters == [
            {"ParameterKey": "key1", "ParameterValue": "value1"},
            {"ParameterKey": "key2", "ParameterValue": "value2"},
            {"ParameterKey": "key3", "ParameterValue": "value3"},
        ]

    def test_format_parameters_with_none_values(self):
        parameters = {"key1": None, "key2": None, "key3": None}
        formatted_parameters = self.actions._format_parameters(parameters)
        sorted_formatted_parameters = sorted(
            formatted_parameters, key=lambda x: x["ParameterKey"]
        )
        assert sorted_formatted_parameters == []

    def test_format_parameters_with_empty_dict_value(self):
        parameter = {"key": dict()}
        with pytest.raises(InvalidParameterError):
            self.actions._format_parameters(parameter)

    def test_format_parameters_with_non_bool_previous_value(self):
        parameter = {"key": dict(use_previous_value="fosho")}
        with pytest.raises(InvalidParameterError):
            self.actions._format_parameters(parameter)

    def test_format_parameters_with_none_and_string_values(self):
        parameters = {"key1": "value1", "key2": None, "key3": "value3"}
        formatted_parameters = self.actions._format_parameters(parameters)
        sorted_formatted_parameters = sorted(
            formatted_parameters, key=lambda x: x["ParameterKey"]
        )
        assert sorted_formatted_parameters == [
            {"ParameterKey": "key1", "ParameterValue": "value1"},
            {"ParameterKey": "key3", "ParameterValue": "value3"},
        ]

    def test_format_parameters_with_list_values(self):
        parameters = {
            "key1": ["value1", "value2", "value3"],
            "key2": ["value4", "value5", "value6"],
            "key3": ["value7", "value8", "value9"],
        }
        formatted_parameters = self.actions._format_parameters(parameters)
        sorted_formatted_parameters = sorted(
            formatted_parameters, key=lambda x: x["ParameterKey"]
        )
        assert sorted_formatted_parameters == [
            {"ParameterKey": "key1", "ParameterValue": "value1,value2,value3"},
            {"ParameterKey": "key2", "ParameterValue": "value4,value5,value6"},
            {"ParameterKey": "key3", "ParameterValue": "value7,value8,value9"},
        ]

    def test_format_parameters_with_none_and_list_values(self):
        parameters = {
            "key1": ["value1", "value2", "value3"],
            "key2": None,
            "key3": ["value7", "value8", "value9"],
        }
        formatted_parameters = self.actions._format_parameters(parameters)
        sorted_formatted_parameters = sorted(
            formatted_parameters, key=lambda x: x["ParameterKey"]
        )
        assert sorted_formatted_parameters == [
            {"ParameterKey": "key1", "ParameterValue": "value1,value2,value3"},
            {"ParameterKey": "key3", "ParameterValue": "value7,value8,value9"},
        ]

    def test_format_parameters_with_list_and_string_values(self):
        parameters = {
            "key1": ["value1", "value2", "value3"],
            "key2": "value4",
            "key3": ["value5", "value6", "value7"],
        }
        formatted_parameters = self.actions._format_parameters(parameters)
        sorted_formatted_parameters = sorted(
            formatted_parameters, key=lambda x: x["ParameterKey"]
        )
        assert sorted_formatted_parameters == [
            {"ParameterKey": "key1", "ParameterValue": "value1,value2,value3"},
            {"ParameterKey": "key2", "ParameterValue": "value4"},
            {"ParameterKey": "key3", "ParameterValue": "value5,value6,value7"},
        ]

    def test_format_parameters_with_none_list_and_string_values(self):
        parameters = {
            "key1": ["value1", "value2", "value3"],
            "key2": "value4",
            "key3": None,
        }
        formatted_parameters = self.actions._format_parameters(parameters)
        sorted_formatted_parameters = sorted(
            formatted_parameters, key=lambda x: x["ParameterKey"]
        )
        assert sorted_formatted_parameters == [
            {"ParameterKey": "key1", "ParameterValue": "value1,value2,value3"},
            {"ParameterKey": "key2", "ParameterValue": "value4"},
        ]

<<<<<<< HEAD
    def test_format_parameters_with_string_and_dict_values(self):
        parameters = {"key1": "value1", "key2": {"initial_value": "value2"}}
        formatted_parameters = self.actions._format_parameters(parameters)
        sorted_formatted_parameters = sorted(
            formatted_parameters, key=lambda x: x["ParameterKey"]
        )
        assert sorted_formatted_parameters == [
            {"ParameterKey": "key1", "ParameterValue": "value1"},
            {"ParameterKey": "key2", "ParameterValue": "value2"},
        ]

    def test_format_parameters_with_dict_string_and_list_values(self):
        parameters = {
            "key1": {"initial_value": ["value1", "value2"]},
            "key2": {"initial_value": "value3"},
        }
        formatted_parameters = self.actions._format_parameters(parameters)
        sorted_formatted_parameters = sorted(
            formatted_parameters, key=lambda x: x["ParameterKey"]
        )
        assert sorted_formatted_parameters == [
            {"ParameterKey": "key1", "ParameterValue": "value1,value2"},
            {"ParameterKey": "key2", "ParameterValue": "value3"},
        ]

    def test_format_parameters_with_string_and_previous_values(self):
        parameters = {
            "key1": "value1",
            "key2": {"use_previous_value": True},
            "key3": {"initial_value": "value3", "use_previous_value": True},
        }
        formatted_parameters = self.actions._format_parameters(parameters)
        sorted_formatted_parameters = sorted(
            formatted_parameters, key=lambda x: x["ParameterKey"]
        )
        assert sorted_formatted_parameters == [
            {"ParameterKey": "key1", "ParameterValue": "value1"},
            {"ParameterKey": "key2", "UsePreviousValue": True},
            {"ParameterKey": "key3", "UsePreviousValue": True},
        ]

    def test_format_parameters_with_create_and_previous_without_initial_values(self):
        parameters = {
            "key1": "value1",
            "key2": {"use_previous_value": True},
            "key3": {"initial_value": "value3", "use_previous_value": True},
        }
        with pytest.raises(InvalidParameterError):
            self.actions._format_parameters(parameters, create=True)

    def test_format_parameters_with_create_and_previous_values(self):
        parameters = {
            "key1": "value1",
            "key2": {"initial_value": "value2", "use_previous_value": True},
        }
        formatted_parameters = self.actions._format_parameters(parameters, create=True)
        sorted_formatted_parameters = sorted(
            formatted_parameters, key=lambda x: x["ParameterKey"]
        )
        assert sorted_formatted_parameters == [
            {"ParameterKey": "key1", "ParameterValue": "value1"},
            {"ParameterKey": "key2", "ParameterValue": "value2"},
        ]

    @patch("sceptre.plan.actions.StackActions._describe")
=======
    @patch("sceptre.plan.actions.StackActions.describe")
>>>>>>> deef08e3
    def test_get_status_with_created_stack(self, mock_describe):
        mock_describe.return_value = {"Stacks": [{"StackStatus": "CREATE_COMPLETE"}]}
        status = self.actions.get_status()
        assert status == "CREATE_COMPLETE"

    @patch("sceptre.plan.actions.StackActions.describe")
    def test_get_status_with_non_existent_stack(self, mock_describe):
        mock_describe.side_effect = ClientError(
            {
                "Error": {
                    "Code": "DoesNotExistException",
                    "Message": "Stack does not exist",
                }
            },
            sentinel.operation,
        )
        assert self.actions.get_status() == "PENDING"

    @patch("sceptre.plan.actions.StackActions.describe")
    def test_get_status_with_unknown_clinet_error(self, mock_describe):
        mock_describe.side_effect = ClientError(
            {"Error": {"Code": "DoesNotExistException", "Message": "Boom!"}},
            sentinel.operation,
        )
        with pytest.raises(ClientError):
            self.actions.get_status()

    def test_get_cloudformation_service_role_without_role(self):
        self.actions.stack.cloudformation_service_role = None
        assert self.actions._get_role_arn() == {}

    def test_get_role_arn_with_role(self):
        assert self.actions._get_role_arn() == {
            "RoleARN": sentinel.cloudformation_service_role
        }

    def test_protect_execution_without_protection(self):
        # Function should do nothing if protect == False
        self.actions._protect_execution()

    def test_protect_execution_without_explicit_protection(self):
        self.actions._protect_execution()

    def test_protect_execution_with_protection(self):
        self.actions.stack.protected = True
        with pytest.raises(ProtectedStackError):
            self.actions._protect_execution()

    @patch("sceptre.plan.actions.StackActions._log_new_events")
    @patch("sceptre.plan.actions.StackActions._get_status")
    @patch("sceptre.plan.actions.StackActions._get_simplified_status")
    def test_wait_for_completion_calls_log_new_events(
        self, mock_get_simplified_status, mock_get_status, mock_log_new_events
    ):
        mock_get_simplified_status.return_value = StackStatus.COMPLETE

        self.actions._wait_for_completion()
        mock_log_new_events.assert_called_once()

        if sys.version_info < (3, 8):
            mock_call_type = mock_log_new_events.mock_calls[0][1][0]
        else:
            mock_call_type = mock_log_new_events.mock_calls[0].args[0]

        assert type(mock_call_type) is datetime.datetime

    @pytest.mark.parametrize(
        "test_input,expected",
        [
            ("ROLLBACK_COMPLETE", StackStatus.FAILED),
            ("STACK_COMPLETE", StackStatus.COMPLETE),
            ("STACK_IN_PROGRESS", StackStatus.IN_PROGRESS),
            ("STACK_FAILED", StackStatus.FAILED),
        ],
    )
    def test_get_simplified_status_with_known_stack_statuses(
        self, test_input, expected
    ):
        response = self.actions._get_simplified_status(test_input)
        assert response == expected

    def test_get_simplified_status_with_stack_in_unknown_state(self):
        with pytest.raises(UnknownStackStatusError):
            self.actions._get_simplified_status("UNKOWN_STATUS")

    @patch("sceptre.plan.actions.StackActions.describe_events")
    def test_log_new_events_calls_describe_events(self, mock_describe_events):
        mock_describe_events.return_value = {"StackEvents": []}
        self.actions._log_new_events(datetime.datetime.now(datetime.timezone.utc))
        self.actions.describe_events.assert_called_once_with()

    @patch("sceptre.plan.actions.StackActions.describe_events")
    def test_log_new_events_prints_correct_event(self, mock_describe_events, caplog):
        with caplog.at_level("DEBUG"):
            self.actions.stack.name = "stack-name"
            mock_describe_events.return_value = {
                "StackEvents": [
                    {
                        "Timestamp": datetime.datetime(
                            2016, 3, 15, 14, 1, 0, 0, tzinfo=tzutc()
                        ),
                        "LogicalResourceId": "id-1",
                        "ResourceType": "type-1",
                        "ResourceStatus": "resource",
                        "ResourceStatusReason": "User Initiated",
                    },
                    {
                        "Timestamp": datetime.datetime(
                            2016, 3, 15, 14, 2, 0, 0, tzinfo=tzutc()
                        ),
                        "LogicalResourceId": "id-2",
                        "ResourceType": "type-2",
                        "ResourceStatus": "resource-status",
                    },
                ]
            }
            self.actions._log_new_events(
                datetime.datetime(2016, 3, 15, 14, 0, 0, 0, tzinfo=tzutc())
            )
            assert len(self.actions.describe_events()["StackEvents"]) == 2
            assert [
                self.actions.stack.name,
                self.actions.describe_events()["StackEvents"][1]["LogicalResourceId"],
                self.actions.describe_events()["StackEvents"][1]["ResourceType"],
                self.actions.describe_events()["StackEvents"][1]["ResourceStatus"],
                self.actions.describe_events()["StackEvents"][1][
                    "ResourceStatusReason"
                ],
            ].sort() == caplog.messages[0].split().sort()
            assert [
                self.actions.stack.name,
                self.actions.describe_events()["StackEvents"][0]["LogicalResourceId"],
                self.actions.describe_events()["StackEvents"][0]["ResourceType"],
                self.actions.describe_events()["StackEvents"][0]["ResourceStatus"],
            ].sort() == caplog.messages[1].split().sort()

    @patch("sceptre.plan.actions.StackActions.describe_events")
    def test_log_new_events_with_hook_status_prints_correct_event(
        self, mock_describe_events, caplog
    ):
        with caplog.at_level("DEBUG"):
            self.actions.stack.name = "stack-name-with-hook-status"
            mock_describe_events.return_value = {
                "StackEvents": [
                    {
                        "Timestamp": datetime.datetime(
                            2023, 8, 15, 14, 3, 0, 0, tzinfo=tzutc()
                        ),
                        "LogicalResourceId": "id-3",
                        "ResourceType": "type-3",
                        "ResourceStatus": "resource-with-cf-hook",
                        "HookType": "type-3",
                        "HookStatus": "HOOK_COMPLETE_SUCCEEDED",
                        "HookFailureMode": "WARN",
                    },
                    {
                        "Timestamp": datetime.datetime(
                            2023, 8, 15, 14, 4, 0, 0, tzinfo=tzutc()
                        ),
                        "LogicalResourceId": "id-4",
                        "ResourceType": "type-4",
                        "ResourceStatus": "another-resource-with-cf-hook",
                        "ResourceStatusReason": "User Initiated",
                        "HookType": "type-4",
                        "HookStatus": "HOOK_IN_PROGRESS",
                        "HookStatusReason": "Good hook",
                        "HookFailureMode": "WARN",
                    },
                ]
            }
            self.actions._log_new_events(
                datetime.datetime(2023, 8, 15, 14, 0, 0, 0, tzinfo=tzutc())
            )
            assert len(self.actions.describe_events()["StackEvents"]) == 2
            assert [
                self.actions.stack.name,
                self.actions.describe_events()["StackEvents"][1]["LogicalResourceId"],
                self.actions.describe_events()["StackEvents"][1]["ResourceType"],
                self.actions.describe_events()["StackEvents"][1]["ResourceStatus"],
                self.actions.describe_events()["StackEvents"][1]["HookType"],
                self.actions.describe_events()["StackEvents"][1]["HookStatus"],
                self.actions.describe_events()["StackEvents"][1]["HookFailureMode"],
            ].sort() == caplog.messages[0].split().sort()
            assert [
                self.actions.stack.name,
                self.actions.describe_events()["StackEvents"][0]["LogicalResourceId"],
                self.actions.describe_events()["StackEvents"][0]["ResourceType"],
                self.actions.describe_events()["StackEvents"][0]["ResourceStatus"],
                self.actions.describe_events()["StackEvents"][0][
                    "ResourceStatusReason"
                ],
                self.actions.describe_events()["StackEvents"][0]["HookType"],
                self.actions.describe_events()["StackEvents"][0]["HookStatus"],
                self.actions.describe_events()["StackEvents"][0]["HookStatusReason"],
                self.actions.describe_events()["StackEvents"][0]["HookFailureMode"],
            ].sort() == caplog.messages[1].split().sort()

    @patch("sceptre.plan.actions.StackActions._get_cs_status")
    def test_wait_for_cs_completion_calls_get_cs_status(self, mock_get_cs_status):
        mock_get_cs_status.side_effect = [
            StackChangeSetStatus.PENDING,
            StackChangeSetStatus.READY,
        ]

        self.actions.wait_for_cs_completion(sentinel.change_set_name)
        mock_get_cs_status.assert_called_with(sentinel.change_set_name)

    @patch("sceptre.plan.actions.StackActions.describe_change_set")
    def test_get_cs_status_handles_all_statuses(self, mock_describe_change_set):
        scss = StackChangeSetStatus
        return_values = {  # NOQA
            "Status": (
                "CREATE_PENDING",
                "CREATE_IN_PROGRESS",
                "CREATE_COMPLETE",
                "DELETE_COMPLETE",
                "FAILED",
            ),  # NOQA
            "ExecutionStatus": {  # NOQA
                "UNAVAILABLE": (
                    scss.PENDING,
                    scss.PENDING,
                    scss.PENDING,
                    scss.DEFUNCT,
                    scss.DEFUNCT,
                ),  # NOQA
                "AVAILABLE": (
                    scss.PENDING,
                    scss.PENDING,
                    scss.READY,
                    scss.DEFUNCT,
                    scss.DEFUNCT,
                ),  # NOQA
                "EXECUTE_IN_PROGRESS": (
                    scss.DEFUNCT,
                    scss.DEFUNCT,
                    scss.DEFUNCT,
                    scss.DEFUNCT,
                    scss.DEFUNCT,
                ),  # NOQA
                "EXECUTE_COMPLETE": (
                    scss.DEFUNCT,
                    scss.DEFUNCT,
                    scss.DEFUNCT,
                    scss.DEFUNCT,
                    scss.DEFUNCT,
                ),  # NOQA
                "EXECUTE_FAILED": (
                    scss.DEFUNCT,
                    scss.DEFUNCT,
                    scss.DEFUNCT,
                    scss.DEFUNCT,
                    scss.DEFUNCT,
                ),  # NOQA
                "OBSOLETE": (
                    scss.DEFUNCT,
                    scss.DEFUNCT,
                    scss.DEFUNCT,
                    scss.DEFUNCT,
                    scss.DEFUNCT,
                ),  # NOQA
            },  # NOQA
        }  # NOQA

        for i, status in enumerate(return_values["Status"]):
            for exec_status, returns in return_values["ExecutionStatus"].items():
                mock_describe_change_set.return_value = {
                    "Status": status,
                    "ExecutionStatus": exec_status,
                }
                response = self.actions._get_cs_status(sentinel.change_set_name)
                assert response == returns[i]

        for status in return_values["Status"]:
            mock_describe_change_set.return_value = {
                "Status": status,
                "ExecutionStatus": "UNKOWN_STATUS",
            }
            with pytest.raises(UnknownStackChangeSetStatusError):
                self.actions._get_cs_status(sentinel.change_set_name)

        for exec_status in return_values["ExecutionStatus"].keys():
            mock_describe_change_set.return_value = {
                "Status": "UNKOWN_STATUS",
                "ExecutionStatus": exec_status,
            }
            with pytest.raises(UnknownStackChangeSetStatusError):
                self.actions._get_cs_status(sentinel.change_set_name)

        mock_describe_change_set.return_value = {
            "Status": "UNKOWN_STATUS",
            "ExecutionStatus": "UNKOWN_STATUS",
        }
        with pytest.raises(UnknownStackChangeSetStatusError):
            self.actions._get_cs_status(sentinel.change_set_name)

    @patch("sceptre.plan.actions.StackActions.describe_change_set")
    def test_get_cs_status_raises_unexpected_exceptions(self, mock_describe_change_set):
        mock_describe_change_set.side_effect = ClientError(
            {
                "Error": {
                    "Code": "ChangeSetNotFound",
                    "Message": "ChangeSet [*] does not exist",
                }
            },
            sentinel.operation,
        )
        with pytest.raises(ClientError):
            self.actions._get_cs_status(sentinel.change_set_name)

    def test_fetch_remote_template__cloudformation_returns_validation_error__returns_none(
        self,
    ):
        self.actions.connection_manager.call.side_effect = ClientError(
            {
                "Error": {
                    "Code": "ValidationError",
                    "Message": "An error occurred (ValidationError) "
                    "when calling the GetTemplate operation: "
                    "Stack with id foo does not exist",
                }
            },
            sentinel.operation,
        )

        result = self.actions.fetch_remote_template()
        assert result is None

    def test_fetch_remote_template__calls_cloudformation_get_template(self):
        self.actions.connection_manager.call.return_value = {"TemplateBody": ""}
        self.actions.fetch_remote_template()

        self.actions.connection_manager.call.assert_called_with(
            service="cloudformation",
            command="get_template",
            kwargs={"StackName": self.stack.external_name, "TemplateStage": "Original"},
        )

    def test_fetch_remote_template__dict_template__returns_json(self):
        template_body = {"AWSTemplateFormatVersion": "2010-09-09", "Resources": {}}
        self.actions.connection_manager.call.return_value = {
            "TemplateBody": template_body
        }
        expected = json.dumps(template_body, indent=4)

        result = self.actions.fetch_remote_template()
        assert result == expected

    def test_fetch_remote_template__cloudformation_returns_string_template__returns_that_string(
        self,
    ):
        template_body = "This is my template"
        self.actions.connection_manager.call.return_value = {
            "TemplateBody": template_body
        }
        result = self.actions.fetch_remote_template()
        assert result == template_body

    def test_fetch_remote_template_summary__calls_cloudformation_get_template_summary(
        self,
    ):
        self.actions.fetch_remote_template_summary()

        self.actions.connection_manager.call.assert_called_with(
            service="cloudformation",
            command="get_template_summary",
            kwargs={
                "StackName": self.stack.external_name,
            },
        )

    def test_fetch_remote_template_summary__returns_response_from_cloudformation(self):
        def get_template_summary(service, command, kwargs):
            assert (service, command) == ("cloudformation", "get_template_summary")
            return {"template": "summary"}

        self.actions.connection_manager.call.side_effect = get_template_summary
        result = self.actions.fetch_remote_template_summary()
        assert result == {"template": "summary"}

    def test_fetch_local_template_summary__calls_cloudformation_get_template_summary(
        self,
    ):
        self.actions.fetch_local_template_summary()

        self.actions.connection_manager.call.assert_called_with(
            service="cloudformation",
            command="get_template_summary",
            kwargs={
                "TemplateBody": self.stack.template.body,
            },
        )

    def test_fetch_local_template_summary__returns_response_from_cloudformation(self):
        def get_template_summary(service, command, kwargs):
            assert (service, command) == ("cloudformation", "get_template_summary")
            return {"template": "summary"}

        self.actions.connection_manager.call.side_effect = get_template_summary
        result = self.actions.fetch_local_template_summary()
        assert result == {"template": "summary"}

    def test_fetch_local_template_summary__cloudformation_returns_validation_error_invalid_stack__raises_it(
        self,
    ):
        self.actions.connection_manager.call.side_effect = ClientError(
            {
                "Error": {
                    "Code": "ValidationError",
                    "Message": "Template format error: Resource name {Invalid::Resource} is "
                    "non alphanumeric.'",
                }
            },
            sentinel.operation,
        )
        with pytest.raises(ClientError):
            self.actions.fetch_local_template_summary()

    def test_fetch_remote_template_summary__cloudformation_returns_validation_error_for_no_stack__returns_none(
        self,
    ):
        self.actions.connection_manager.call.side_effect = ClientError(
            {
                "Error": {
                    "Code": "ValidationError",
                    "Message": "An error occurred (ValidationError) "
                    "when calling the GetTemplate operation: "
                    "Stack with id foo does not exist",
                }
            },
            sentinel.operation,
        )
        result = self.actions.fetch_remote_template_summary()
        assert result is None

    def test_diff__invokes_diff_method_on_injected_differ_with_self(self):
        differ = Mock()
        self.actions.diff(differ)
        differ.diff.assert_called_with(self.actions)

    def test_diff__returns_result_of_injected_differs_diff_method(self):
        differ = Mock()
        result = self.actions.diff(differ)
        assert result == differ.diff.return_value

    @patch("sceptre.plan.actions.StackActions._describe_stack_drift_detection_status")
    @patch("sceptre.plan.actions.StackActions._detect_stack_drift")
    @patch("time.sleep")
    def test_drift_detect(
        self,
        mock_sleep,
        mock_detect_stack_drift,
        mock_describe_stack_drift_detection_status,
    ):
        mock_sleep.return_value = None

        mock_detect_stack_drift.return_value = {
            "StackDriftDetectionId": "3fb76910-f660-11eb-80ac-0246f7a6da62"
        }

        first_response = {
            "StackId": "fake-stack-id",
            "StackDriftDetectionId": "3fb76910-f660-11eb-80ac-0246f7a6da62",
            "DetectionStatus": "DETECTION_IN_PROGRESS",
            "StackDriftStatus": "NOT_CHECKED",
            "DetectionStatusReason": "User Initiated",
        }

        final_response = {
            "StackId": "fake-stack-id",
            "StackDriftDetectionId": "3fb76910-f660-11eb-80ac-0246f7a6da62",
            "StackDriftStatus": "IN_SYNC",
            "DetectionStatus": "DETECTION_COMPLETE",
            "DriftedStackResourceCount": 0,
        }

        mock_describe_stack_drift_detection_status.side_effect = [
            first_response,
            final_response,
        ]

        response = self.actions.drift_detect()
        assert response == final_response

    @pytest.mark.parametrize(
        "detection_status", ["DETECTION_COMPLETE", "DETECTION_FAILED"]
    )
    @patch("sceptre.plan.actions.StackActions._describe_stack_resource_drifts")
    @patch("sceptre.plan.actions.StackActions._describe_stack_drift_detection_status")
    @patch("sceptre.plan.actions.StackActions._detect_stack_drift")
    @patch("time.sleep")
    def test_drift_show(
        self,
        mock_sleep,
        mock_detect_stack_drift,
        mock_describe_stack_drift_detection_status,
        mock_describe_stack_resource_drifts,
        detection_status,
    ):
        mock_sleep.return_value = None

        mock_detect_stack_drift.return_value = {
            "StackDriftDetectionId": "3fb76910-f660-11eb-80ac-0246f7a6da62"
        }
        mock_describe_stack_drift_detection_status.side_effect = [
            {
                "StackId": "fake-stack-id",
                "StackDriftDetectionId": "3fb76910-f660-11eb-80ac-0246f7a6da62",
                "DetectionStatus": "DETECTION_IN_PROGRESS",
                "StackDriftStatus": "FOO",
                "DetectionStatusReason": "User Initiated",
            },
            {
                "StackId": "fake-stack-id",
                "StackDriftDetectionId": "3fb76910-f660-11eb-80ac-0246f7a6da62",
                "StackDriftStatus": "FOO",
                "DetectionStatus": detection_status,
                "DriftedStackResourceCount": 0,
            },
        ]

        expected_drifts = {
            "StackResourceDrifts": [
                {
                    "StackId": "fake-stack-id",
                    "LogicalResourceId": "VPC",
                    "PhysicalResourceId": "vpc-028c655dea7c65227",
                    "ResourceType": "AWS::EC2::VPC",
                    "ExpectedProperties": '{"foo":"bar"}',
                    "ActualProperties": '{"foo":"bar"}',
                    "PropertyDifferences": [],
                    "StackResourceDriftStatus": detection_status,
                }
            ]
        }

        mock_describe_stack_resource_drifts.return_value = expected_drifts
        expected_response = (detection_status, expected_drifts)

        response = self.actions.drift_show(drifted=False)

        assert response == expected_response

    @patch("sceptre.plan.actions.StackActions._describe_stack_resource_drifts")
    @patch("sceptre.plan.actions.StackActions._describe_stack_drift_detection_status")
    @patch("sceptre.plan.actions.StackActions._detect_stack_drift")
    @patch("time.sleep")
    def test_drift_show_drift_only(
        self,
        mock_sleep,
        mock_detect_stack_drift,
        mock_describe_stack_drift_detection_status,
        mock_describe_stack_resource_drifts,
    ):
        mock_sleep.return_value = None

        mock_detect_stack_drift.return_value = {
            "StackDriftDetectionId": "3fb76910-f660-11eb-80ac-0246f7a6da62"
        }
        mock_describe_stack_drift_detection_status.return_value = {
            "StackId": "fake-stack-id",
            "StackDriftDetectionId": "3fb76910-f660-11eb-80ac-0246f7a6da62",
            "StackDriftStatus": "DRIFTED",
            "DetectionStatus": "DETECTION_COMPLETE",
            "DriftedStackResourceCount": 0,
        }

        input_drifts = {
            "StackResourceDrifts": [
                {
                    "LogicalResourceId": "ServerLoadBalancer",
                    "PhysicalResourceId": "bi-tablea-ServerLo-1E133TWLWYLON",
                    "ResourceType": "AWS::ElasticLoadBalancing::LoadBalancer",
                    "StackId": "fake-stack-id",
                    "StackResourceDriftStatus": "IN_SYNC",
                },
                {
                    "LogicalResourceId": "TableauServer",
                    "PhysicalResourceId": "i-08c16bc1c5e2cd185",
                    "ResourceType": "AWS::EC2::Instance",
                    "StackId": "fake-stack-id",
                    "StackResourceDriftStatus": "DELETED",
                },
            ]
        }
        mock_describe_stack_resource_drifts.return_value = input_drifts

        expected_response = (
            "DETECTION_COMPLETE",
            {"StackResourceDrifts": [input_drifts["StackResourceDrifts"][1]]},
        )

        response = self.actions.drift_show(drifted=True)

        assert response == expected_response

    @patch("sceptre.plan.actions.StackActions._get_status")
    def test_drift_show_with_stack_that_does_not_exist(self, mock_get_status):
        mock_get_status.side_effect = StackDoesNotExistError()
        response = self.actions.drift_show(drifted=False)
        assert response == (
            "STACK_DOES_NOT_EXIST",
            {"StackResourceDriftStatus": "STACK_DOES_NOT_EXIST"},
        )

    @patch("sceptre.plan.actions.StackActions._describe_stack_resource_drifts")
    @patch("sceptre.plan.actions.StackActions._describe_stack_drift_detection_status")
    @patch("sceptre.plan.actions.StackActions._detect_stack_drift")
    @patch("time.sleep")
    def test_drift_show_times_out(
        self,
        mock_sleep,
        mock_detect_stack_drift,
        mock_describe_stack_drift_detection_status,
        mock_describe_stack_resource_drifts,
    ):
        mock_sleep.return_value = None

        mock_detect_stack_drift.return_value = {
            "StackDriftDetectionId": "3fb76910-f660-11eb-80ac-0246f7a6da62"
        }

        response = {
            "StackId": "fake-stack-id",
            "StackDriftDetectionId": "3fb76910-f660-11eb-80ac-0246f7a6da62",
            "DetectionStatus": "DETECTION_IN_PROGRESS",
            "StackDriftStatus": "FOO",
            "DetectionStatusReason": "User Initiated",
        }

        side_effect = []
        for _ in range(0, 60):
            side_effect.append(response)
        mock_describe_stack_drift_detection_status.side_effect = side_effect

        expected_drifts = {
            "StackResourceDrifts": [
                {
                    "StackId": "fake-stack-id",
                    "LogicalResourceId": "VPC",
                    "PhysicalResourceId": "vpc-028c655dea7c65227",
                    "ResourceType": "AWS::EC2::VPC",
                    "ExpectedProperties": '{"foo":"bar"}',
                    "ActualProperties": '{"foo":"bar"}',
                    "PropertyDifferences": [],
                    "StackResourceDriftStatus": "DETECTION_IN_PROGRESS",
                }
            ]
        }

        mock_describe_stack_resource_drifts.return_value = expected_drifts
        expected_response = ("TIMED_OUT", {"StackResourceDriftStatus": "TIMED_OUT"})

        response = self.actions.drift_show(drifted=False)

        assert response == expected_response<|MERGE_RESOLUTION|>--- conflicted
+++ resolved
@@ -944,7 +944,6 @@
             {"ParameterKey": "key2", "ParameterValue": "value4"},
         ]
 
-<<<<<<< HEAD
     def test_format_parameters_with_string_and_dict_values(self):
         parameters = {"key1": "value1", "key2": {"initial_value": "value2"}}
         formatted_parameters = self.actions._format_parameters(parameters)
@@ -1009,10 +1008,7 @@
             {"ParameterKey": "key2", "ParameterValue": "value2"},
         ]
 
-    @patch("sceptre.plan.actions.StackActions._describe")
-=======
     @patch("sceptre.plan.actions.StackActions.describe")
->>>>>>> deef08e3
     def test_get_status_with_created_stack(self, mock_describe):
         mock_describe.return_value = {"Stacks": [{"StackStatus": "CREATE_COMPLETE"}]}
         status = self.actions.get_status()
