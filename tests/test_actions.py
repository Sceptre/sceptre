# -*- coding: utf-8 -*-
import datetime
import json
import sys
from unittest.mock import patch, sentinel, Mock, call, ANY

import pytest
from botocore.exceptions import ClientError
from dateutil.tz import tzutc

from sceptre.exceptions import (
    CannotUpdateFailedStackError,
    ProtectedStackError,
    StackDoesNotExistError,
    UnknownStackChangeSetStatusError,
    UnknownStackStatusError,
)
from sceptre.plan.actions import StackActions
from sceptre.stack import Stack
from sceptre.stack_status import StackChangeSetStatus, StackStatus
from sceptre.template import Template
<<<<<<< HEAD
from sceptre.stack_status import StackStatus
from sceptre.stack_status import StackChangeSetStatus
from sceptre.exceptions import CannotUpdateFailedStackError
from sceptre.exceptions import UnknownStackStatusError
from sceptre.exceptions import UnknownStackChangeSetStatusError
from sceptre.exceptions import StackDoesNotExistError
from sceptre.exceptions import ProtectedStackError
from sceptre.exceptions import InvalidParameterError
=======
>>>>>>> bac2c2b4


class TestStackActions(object):
    def setup_method(self, test_method):
        self.patcher_connection_manager = patch(
            "sceptre.plan.actions.ConnectionManager"
        )
        self.mock_ConnectionManager = self.patcher_connection_manager.start()
        self.stack = Stack(
            name="prod/app/stack",
            project_code=sentinel.project_code,
            template_path=sentinel.template_path,
            region=sentinel.region,
            profile=sentinel.profile,
            parameters={"key1": "val1"},
            sceptre_user_data=sentinel.sceptre_user_data,
            hooks={},
            s3_details=None,
            dependencies=sentinel.dependencies,
            cloudformation_service_role=sentinel.cloudformation_service_role,
            protected=False,
            tags={"tag1": "val1"},
            external_name=sentinel.external_name,
            notifications=[sentinel.notification],
            on_failure=sentinel.on_failure,
            disable_rollback=False,
            stack_timeout=sentinel.stack_timeout,
        )
        self.actions = StackActions(self.stack)
        self.stack_group_config = {}
        self.template = Template(
            "fixtures/templates",
            self.stack.template_handler_config,
            self.stack.sceptre_user_data,
            self.stack_group_config,
            self.actions.connection_manager,
            self.stack.s3_details,
        )
        self.template._body = json.dumps(
            {
                "AWSTemplateFormatVersion": "2010-09-09",
                "Resources": {"Bucket": {"Type": "AWS::S3::Bucket", "Properties": {}}},
            }
        )
        self.stack._template = self.template

    def teardown_method(self, test_method):
        self.patcher_connection_manager.stop()

    @patch("sceptre.stack.Template")
    def test_template_loads_template(self, mock_Template):
        self.stack._template = None
        mock_Template.return_value = sentinel.template
        response = self.stack.template

        mock_Template.assert_called_once_with(
            name="prod/app/stack",
            handler_config={"type": "file", "path": sentinel.template_path},
            sceptre_user_data=sentinel.sceptre_user_data,
            stack_group_config={},
            connection_manager=self.stack.connection_manager,
            s3_details=None,
        )
        assert response == sentinel.template

    def test_template_returns_template_if_it_exists(self):
        self.actions.stack._template = sentinel.template
        response = self.actions.stack._template
        assert response == sentinel.template

    def test_external_name_with_custom_stack_name(self):
        stack = Stack(
            name="stack_name",
            project_code="project_code",
            template_path="template_path",
            region="region",
            external_name="external_name",
        )

        assert stack.external_name == "external_name"

    @patch("sceptre.plan.actions.StackActions._wait_for_completion")
    @patch("sceptre.plan.actions.StackActions._get_stack_timeout")
    def test_create_sends_correct_request(
        self, mock_get_stack_timeout, mock_wait_for_completion
    ):
        self.template._body = sentinel.template

        mock_get_stack_timeout.return_value = {"TimeoutInMinutes": sentinel.timeout}

        self.actions.create()
        self.actions.connection_manager.call.assert_called_with(
            service="cloudformation",
            command="create_stack",
            kwargs={
                "StackName": sentinel.external_name,
                "TemplateBody": sentinel.template,
                "Parameters": [{"ParameterKey": "key1", "ParameterValue": "val1"}],
                "Capabilities": [
                    "CAPABILITY_IAM",
                    "CAPABILITY_NAMED_IAM",
                    "CAPABILITY_AUTO_EXPAND",
                ],
                "RoleARN": sentinel.cloudformation_service_role,
                "NotificationARNs": [sentinel.notification],
                "Tags": [{"Key": "tag1", "Value": "val1"}],
                "OnFailure": sentinel.on_failure,
                "TimeoutInMinutes": sentinel.timeout,
            },
        )
        mock_wait_for_completion.assert_called_once_with(boto_response=ANY)

    @patch("sceptre.plan.actions.StackActions._wait_for_completion")
    @patch("sceptre.plan.actions.StackActions._get_stack_timeout")
    def test_create_disable_rollback_overrides_on_failure(
        self, mock_get_stack_timeout, mock_wait_for_completion
    ):
        self.template._body = sentinel.template
        self.actions.stack.on_failure = "ROLLBACK"
        self.actions.stack.disable_rollback = True

        mock_get_stack_timeout.return_value = {"TimeoutInMinutes": sentinel.timeout}

        self.actions.create()
        self.actions.connection_manager.call.assert_called_with(
            service="cloudformation",
            command="create_stack",
            kwargs={
                "StackName": sentinel.external_name,
                "TemplateBody": sentinel.template,
                "Parameters": [{"ParameterKey": "key1", "ParameterValue": "val1"}],
                "Capabilities": [
                    "CAPABILITY_IAM",
                    "CAPABILITY_NAMED_IAM",
                    "CAPABILITY_AUTO_EXPAND",
                ],
                "RoleARN": sentinel.cloudformation_service_role,
                "NotificationARNs": [sentinel.notification],
                "Tags": [{"Key": "tag1", "Value": "val1"}],
                "DisableRollback": True,
                "TimeoutInMinutes": sentinel.timeout,
            },
        )
        mock_wait_for_completion.assert_called_once_with(boto_response=ANY)

    @patch("sceptre.plan.actions.StackActions._wait_for_completion")
    def test_create_sends_correct_request_no_notifications(
        self, mock_wait_for_completion
    ):
        self.actions.stack._template = Mock(spec=Template)
        self.actions.stack._template.get_boto_call_parameter.return_value = {
            "Template": sentinel.template
        }
        self.actions.stack.notifications = []

        self.actions.create()
        self.actions.connection_manager.call.assert_called_with(
            service="cloudformation",
            command="create_stack",
            kwargs={
                "StackName": sentinel.external_name,
                "Template": sentinel.template,
                "Parameters": [{"ParameterKey": "key1", "ParameterValue": "val1"}],
                "Capabilities": [
                    "CAPABILITY_IAM",
                    "CAPABILITY_NAMED_IAM",
                    "CAPABILITY_AUTO_EXPAND",
                ],
                "RoleARN": sentinel.cloudformation_service_role,
                "NotificationARNs": [],
                "Tags": [{"Key": "tag1", "Value": "val1"}],
                "OnFailure": sentinel.on_failure,
                "TimeoutInMinutes": sentinel.stack_timeout,
            },
        )
        mock_wait_for_completion.assert_called_once_with(boto_response=ANY)

    @patch("sceptre.plan.actions.StackActions._wait_for_completion")
    def test_create_sends_correct_request_with_no_failure_no_timeout(
        self, mock_wait_for_completion
    ):
        self.template._body = sentinel.template
        self.actions.stack.on_failure = None
        self.actions.stack.stack_timeout = 0

        self.actions.create()

        self.actions.connection_manager.call.assert_called_with(
            service="cloudformation",
            command="create_stack",
            kwargs={
                "StackName": sentinel.external_name,
                "TemplateBody": sentinel.template,
                "Parameters": [{"ParameterKey": "key1", "ParameterValue": "val1"}],
                "Capabilities": [
                    "CAPABILITY_IAM",
                    "CAPABILITY_NAMED_IAM",
                    "CAPABILITY_AUTO_EXPAND",
                ],
                "RoleARN": sentinel.cloudformation_service_role,
                "NotificationARNs": [sentinel.notification],
                "Tags": [{"Key": "tag1", "Value": "val1"}],
            },
        )

        mock_wait_for_completion.assert_called_once_with(boto_response=ANY)

    @patch("sceptre.plan.actions.StackActions._wait_for_completion")
    def test_create_stack_already_exists(self, mock_wait_for_completion):
        self.actions.stack._template = Mock(spec=Template)
        self.actions.stack._template.get_boto_call_parameter.return_value = {
            "Template": sentinel.template
        }
        mock_wait_for_completion.side_effect = ClientError(
            {
                "Error": {
                    "Code": "AlreadyExistsException",
                    "Message": "Stack already [{}] exists".format(
                        self.actions.stack.name
                    ),
                }
            },
            sentinel.operation,
        )
        response = self.actions.create()
        assert response == StackStatus.COMPLETE

    @patch("sceptre.plan.actions.StackActions._wait_for_completion")
    def test_update_sends_correct_request(self, mock_wait_for_completion):
        self.actions.stack._template = Mock(spec=Template)
        self.actions.stack._template.get_boto_call_parameter.return_value = {
            "Template": sentinel.template
        }

        self.actions.update()
        self.actions.connection_manager.call.assert_called_with(
            service="cloudformation",
            command="update_stack",
            kwargs={
                "StackName": sentinel.external_name,
                "Template": sentinel.template,
                "Parameters": [{"ParameterKey": "key1", "ParameterValue": "val1"}],
                "Capabilities": [
                    "CAPABILITY_IAM",
                    "CAPABILITY_NAMED_IAM",
                    "CAPABILITY_AUTO_EXPAND",
                ],
                "RoleARN": sentinel.cloudformation_service_role,
                "NotificationARNs": [sentinel.notification],
                "Tags": [{"Key": "tag1", "Value": "val1"}],
            },
        )
        mock_wait_for_completion.assert_called_once_with(
            sentinel.stack_timeout, boto_response=ANY
        )

    @patch("sceptre.plan.actions.StackActions._wait_for_completion")
    def test_update_cancels_after_timeout(self, mock_wait_for_completion):
        self.actions.stack._template = Mock(spec=Template)
        self.actions.stack._template.get_boto_call_parameter.return_value = {
            "Template": sentinel.template
        }
        mock_wait_for_completion.return_value = StackStatus.IN_PROGRESS

        self.actions.update()
        calls = [
            call(
                service="cloudformation",
                command="update_stack",
                kwargs={
                    "StackName": sentinel.external_name,
                    "Template": sentinel.template,
                    "Parameters": [{"ParameterKey": "key1", "ParameterValue": "val1"}],
                    "Capabilities": [
                        "CAPABILITY_IAM",
                        "CAPABILITY_NAMED_IAM",
                        "CAPABILITY_AUTO_EXPAND",
                    ],
                    "RoleARN": sentinel.cloudformation_service_role,
                    "NotificationARNs": [sentinel.notification],
                    "Tags": [{"Key": "tag1", "Value": "val1"}],
                },
            ),
            call(
                service="cloudformation",
                command="cancel_update_stack",
                kwargs={"StackName": sentinel.external_name},
            ),
        ]
        self.actions.connection_manager.call.assert_has_calls(calls)
        mock_wait_for_completion.assert_has_calls(
            [call(sentinel.stack_timeout, boto_response=ANY), call(boto_response=ANY)]
        )

    @patch("sceptre.plan.actions.StackActions._wait_for_completion")
    def test_update_sends_correct_request_no_notification(
        self, mock_wait_for_completion
    ):
        self.actions.stack._template = Mock(spec=Template)
        self.actions.stack._template.get_boto_call_parameter.return_value = {
            "Template": sentinel.template
        }

        self.actions.stack.notifications = []
        self.actions.update()
        self.actions.connection_manager.call.assert_called_with(
            service="cloudformation",
            command="update_stack",
            kwargs={
                "StackName": sentinel.external_name,
                "Template": sentinel.template,
                "Parameters": [{"ParameterKey": "key1", "ParameterValue": "val1"}],
                "Capabilities": [
                    "CAPABILITY_IAM",
                    "CAPABILITY_NAMED_IAM",
                    "CAPABILITY_AUTO_EXPAND",
                ],
                "RoleARN": sentinel.cloudformation_service_role,
                "NotificationARNs": [],
                "Tags": [{"Key": "tag1", "Value": "val1"}],
            },
        )
        mock_wait_for_completion.assert_called_once_with(
            sentinel.stack_timeout, boto_response=ANY
        )

    @patch("sceptre.plan.actions.StackActions._wait_for_completion")
    def test_update_with_complete_stack_with_no_updates_to_perform(
        self, mock_wait_for_completion
    ):
        self.actions.stack._template = Mock(spec=Template)
        self.actions.stack._template.get_boto_call_parameter.return_value = {
            "Template": sentinel.template
        }
        mock_wait_for_completion.side_effect = ClientError(
            {
                "Error": {
                    "Code": "NoUpdateToPerformError",
                    "Message": "No updates are to be performed.",
                }
            },
            sentinel.operation,
        )
        response = self.actions.update()
        assert response == StackStatus.COMPLETE

    @patch("sceptre.plan.actions.StackActions._wait_for_completion")
    def test_cancel_update_sends_correct_request(self, mock_wait_for_completion):
        self.actions.cancel_stack_update()
        self.actions.connection_manager.call.assert_called_once_with(
            service="cloudformation",
            command="cancel_update_stack",
            kwargs={"StackName": sentinel.external_name},
        )
        mock_wait_for_completion.assert_called_once_with(boto_response=ANY)

    @patch("sceptre.plan.actions.StackActions.create")
    @patch("sceptre.plan.actions.StackActions._get_status")
    def test_launch_with_stack_that_does_not_exist(self, mock_get_status, mock_create):
        mock_get_status.side_effect = StackDoesNotExistError()
        mock_create.return_value = sentinel.launch_response
        response = self.actions.launch()
        mock_create.assert_called_once_with()
        assert response == sentinel.launch_response

    @patch("sceptre.plan.actions.StackActions.create")
    @patch("sceptre.plan.actions.StackActions.delete")
    @patch("sceptre.plan.actions.StackActions._get_status")
    def test_launch_with_stack_that_failed_to_create(
        self, mock_get_status, mock_delete, mock_create
    ):
        mock_get_status.return_value = "CREATE_FAILED"
        mock_create.return_value = sentinel.launch_response
        response = self.actions.launch()
        mock_delete.assert_called_once_with()
        mock_create.assert_called_once_with()
        assert response == sentinel.launch_response

    @patch("sceptre.plan.actions.StackActions.update")
    @patch("sceptre.plan.actions.StackActions._get_status")
    def test_launch_with_complete_stack_with_updates_to_perform(
        self, mock_get_status, mock_update
    ):
        mock_get_status.return_value = "CREATE_COMPLETE"
        mock_update.return_value = sentinel.launch_response
        response = self.actions.launch()
        mock_update.assert_called_once_with()
        assert response == sentinel.launch_response

    @patch("sceptre.plan.actions.StackActions.update")
    @patch("sceptre.plan.actions.StackActions._get_status")
    def test_launch_with_complete_stack_with_no_updates_to_perform(
        self, mock_get_status, mock_update
    ):
        mock_get_status.return_value = "CREATE_COMPLETE"
        mock_update.return_value = StackStatus.COMPLETE
        response = self.actions.launch()
        mock_update.assert_called_once_with()
        assert response == StackStatus.COMPLETE

    @patch("sceptre.plan.actions.StackActions.update")
    @patch("sceptre.plan.actions.StackActions._get_status")
    def test_launch_with_complete_stack_with_unknown_client_error(
        self, mock_get_status, mock_update
    ):
        mock_get_status.return_value = "CREATE_COMPLETE"
        mock_update.side_effect = ClientError(
            {"Error": {"Code": "Boom!", "Message": "Boom!"}}, sentinel.operation
        )
        with pytest.raises(ClientError):
            self.actions.launch()

    @patch("sceptre.plan.actions.StackActions._get_status")
    def test_launch_with_in_progress_stack(self, mock_get_status):
        mock_get_status.return_value = "CREATE_IN_PROGRESS"
        response = self.actions.launch()
        assert response == StackStatus.IN_PROGRESS

    @patch("sceptre.plan.actions.StackActions._get_status")
    def test_launch_with_failed_stack(self, mock_get_status):
        mock_get_status.return_value = "UPDATE_FAILED"
        with pytest.raises(CannotUpdateFailedStackError):
            response = self.actions.launch()
            assert response == StackStatus.FAILED

    @patch("sceptre.plan.actions.StackActions._get_status")
    def test_launch_with_unknown_stack_status(self, mock_get_status):
        mock_get_status.return_value = "UNKNOWN_STATUS"
        with pytest.raises(UnknownStackStatusError):
            self.actions.launch()

    @patch("sceptre.plan.actions.StackActions._wait_for_completion")
    @patch("sceptre.plan.actions.StackActions._get_status")
    def test_delete_with_created_stack(self, mock_get_status, mock_wait_for_completion):
        mock_get_status.return_value = "CREATE_COMPLETE"

        self.actions.delete()
        self.actions.connection_manager.call.assert_called_with(
            service="cloudformation",
            command="delete_stack",
            kwargs={
                "StackName": sentinel.external_name,
                "RoleARN": sentinel.cloudformation_service_role,
            },
        )

    @patch("sceptre.plan.actions.StackActions._wait_for_completion")
    @patch("sceptre.plan.actions.StackActions._get_status")
    def test_delete_when_wait_for_completion_raises_stack_does_not_exist_error(
        self, mock_get_status, mock_wait_for_completion
    ):
        mock_get_status.return_value = "CREATE_COMPLETE"
        mock_wait_for_completion.side_effect = StackDoesNotExistError()
        status = self.actions.delete()
        assert status == StackStatus.COMPLETE

    @patch("sceptre.plan.actions.StackActions._wait_for_completion")
    @patch("sceptre.plan.actions.StackActions._get_status")
    def test_delete_when_wait_for_completion_raises_non_existent_client_error(
        self, mock_get_status, mock_wait_for_completion
    ):
        mock_get_status.return_value = "CREATE_COMPLETE"
        mock_wait_for_completion.side_effect = ClientError(
            {
                "Error": {
                    "Code": "DoesNotExistException",
                    "Message": "Stack does not exist",
                }
            },
            sentinel.operation,
        )
        status = self.actions.delete()
        assert status == StackStatus.COMPLETE

    @patch("sceptre.plan.actions.StackActions._wait_for_completion")
    @patch("sceptre.plan.actions.StackActions._get_status")
    def test_delete_when_wait_for_completion_raises_unexpected_client_error(
        self, mock_get_status, mock_wait_for_completion
    ):
        mock_get_status.return_value = "CREATE_COMPLETE"
        mock_wait_for_completion.side_effect = ClientError(
            {"Error": {"Code": "DoesNotExistException", "Message": "Boom"}},
            sentinel.operation,
        )
        with pytest.raises(ClientError):
            self.actions.delete()

    @patch("sceptre.plan.actions.StackActions._wait_for_completion")
    @patch("sceptre.plan.actions.StackActions._get_status")
    def test_delete_with_non_existent_stack(
        self, mock_get_status, mock_wait_for_completion
    ):
        mock_get_status.side_effect = StackDoesNotExistError()
        status = self.actions.delete()
        assert status == StackStatus.COMPLETE

    def test_describe_stack_sends_correct_request(self):
        self.actions.describe()
        self.actions.connection_manager.call.assert_called_with(
            service="cloudformation",
            command="describe_stacks",
            kwargs={"StackName": sentinel.external_name},
        )

    def test_describe_events_sends_correct_request(self):
        self.actions.describe_events()
        self.actions.connection_manager.call.assert_called_with(
            service="cloudformation",
            command="describe_stack_events",
            kwargs={"StackName": sentinel.external_name},
        )

    def test_describe_resources_sends_correct_request(self):
        self.actions.connection_manager.call.return_value = {
            "StackResources": [
                {
                    "LogicalResourceId": sentinel.logical_resource_id,
                    "PhysicalResourceId": sentinel.physical_resource_id,
                    "OtherParam": sentinel.other_param,
                }
            ]
        }
        response = self.actions.describe_resources()
        self.actions.connection_manager.call.assert_called_with(
            service="cloudformation",
            command="describe_stack_resources",
            kwargs={"StackName": sentinel.external_name},
        )
        assert response == {
            self.stack.name: [
                {
                    "LogicalResourceId": sentinel.logical_resource_id,
                    "PhysicalResourceId": sentinel.physical_resource_id,
                }
            ]
        }

    @patch("sceptre.plan.actions.StackActions._describe")
    def test_describe_outputs_sends_correct_request(self, mock_describe):
        mock_describe.return_value = {"Stacks": [{"Outputs": sentinel.outputs}]}
        response = self.actions.describe_outputs()
        mock_describe.assert_called_once_with()
        assert response == {self.stack.name: sentinel.outputs}

    @patch("sceptre.plan.actions.StackActions._describe")
    def test_describe_outputs_handles_stack_with_no_outputs(self, mock_describe):
        mock_describe.return_value = {"Stacks": [{}]}
        response = self.actions.describe_outputs()
        assert response == {self.stack.name: []}

    def test_continue_update_rollback_sends_correct_request(self):
        self.actions.continue_update_rollback()
        self.actions.connection_manager.call.assert_called_with(
            service="cloudformation",
            command="continue_update_rollback",
            kwargs={
                "StackName": sentinel.external_name,
                "RoleARN": sentinel.cloudformation_service_role,
            },
        )

    def test_set_stack_policy_sends_correct_request(self):
        self.actions.set_policy("tests/fixtures/stack_policies/unlock.json")
        self.actions.connection_manager.call.assert_called_with(
            service="cloudformation",
            command="set_stack_policy",
            kwargs={
                "StackName": sentinel.external_name,
                "StackPolicyBody": """{
  "Statement" : [
    {
      "Effect" : "Allow",
      "Action" : "Update:*",
      "Principal": "*",
      "Resource" : "*"
    }
  ]
}
""",
            },
        )

    @patch("sceptre.plan.actions.json")
    def test_get_stack_policy_sends_correct_request(self, mock_Json):
        mock_Json.loads.return_value = "{}"
        mock_Json.dumps.return_value = "{}"
        response = self.actions.get_policy()
        self.actions.connection_manager.call.assert_called_with(
            service="cloudformation",
            command="get_stack_policy",
            kwargs={"StackName": sentinel.external_name},
        )

        assert response == {"prod/app/stack": "{}"}

    def test_create_change_set_sends_correct_request(self):
        self.template._body = sentinel.template

        self.actions.create_change_set(sentinel.change_set_name)
        self.actions.connection_manager.call.assert_called_with(
            service="cloudformation",
            command="create_change_set",
            kwargs={
                "StackName": sentinel.external_name,
                "TemplateBody": sentinel.template,
                "Parameters": [{"ParameterKey": "key1", "ParameterValue": "val1"}],
                "Capabilities": [
                    "CAPABILITY_IAM",
                    "CAPABILITY_NAMED_IAM",
                    "CAPABILITY_AUTO_EXPAND",
                ],
                "ChangeSetName": sentinel.change_set_name,
                "RoleARN": sentinel.cloudformation_service_role,
                "NotificationARNs": [sentinel.notification],
                "Tags": [{"Key": "tag1", "Value": "val1"}],
            },
        )

    def test_create_change_set_sends_correct_request_no_notifications(self):
        self.actions.stack._template = Mock(spec=Template)
        self.actions.stack._template.get_boto_call_parameter.return_value = {
            "Template": sentinel.template
        }
        self.actions.stack.notifications = []

        self.actions.create_change_set(sentinel.change_set_name)
        self.actions.connection_manager.call.assert_called_with(
            service="cloudformation",
            command="create_change_set",
            kwargs={
                "StackName": sentinel.external_name,
                "Template": sentinel.template,
                "Parameters": [{"ParameterKey": "key1", "ParameterValue": "val1"}],
                "Capabilities": [
                    "CAPABILITY_IAM",
                    "CAPABILITY_NAMED_IAM",
                    "CAPABILITY_AUTO_EXPAND",
                ],
                "ChangeSetName": sentinel.change_set_name,
                "RoleARN": sentinel.cloudformation_service_role,
                "NotificationARNs": [],
                "Tags": [{"Key": "tag1", "Value": "val1"}],
            },
        )

    def test_delete_change_set_sends_correct_request(self):
        self.actions.delete_change_set(sentinel.change_set_name)
        self.actions.connection_manager.call.assert_called_with(
            service="cloudformation",
            command="delete_change_set",
            kwargs={
                "ChangeSetName": sentinel.change_set_name,
                "StackName": sentinel.external_name,
            },
        )

    def test_describe_change_set_sends_correct_request(self):
        self.actions.describe_change_set(sentinel.change_set_name)
        self.actions.connection_manager.call.assert_called_with(
            service="cloudformation",
            command="describe_change_set",
            kwargs={
                "ChangeSetName": sentinel.change_set_name,
                "StackName": sentinel.external_name,
            },
        )

    @patch("sceptre.plan.actions.StackActions._wait_for_completion")
    def test_execute_change_set_sends_correct_request(self, mock_wait_for_completion):
        self.actions.execute_change_set(sentinel.change_set_name)
        self.actions.connection_manager.call.assert_called_with(
            service="cloudformation",
            command="execute_change_set",
            kwargs={
                "ChangeSetName": sentinel.change_set_name,
                "StackName": sentinel.external_name,
            },
        )
        mock_wait_for_completion.assert_called_once_with(boto_response=ANY)

    def test_execute_change_set__change_set_is_failed_for_no_changes__returns_0(self):
        def fake_describe(service, command, kwargs):
            assert (service, command) == ("cloudformation", "describe_change_set")
            return {
                "Status": "FAILED",
                "StatusReason": "The submitted information didn't contain changes",
            }

        self.actions.connection_manager.call.side_effect = fake_describe
        result = self.actions.execute_change_set(sentinel.change_set_name)
        assert result == 0

    def test_execute_change_set__change_set_is_failed_for_no_updates__returns_0(self):
        def fake_describe(service, command, kwargs):
            assert (service, command) == ("cloudformation", "describe_change_set")
            return {
                "Status": "FAILED",
                "StatusReason": "No updates are to be performed",
            }

        self.actions.connection_manager.call.side_effect = fake_describe
        result = self.actions.execute_change_set(sentinel.change_set_name)
        assert result == 0

    def test_list_change_sets_sends_correct_request(self):
        self.actions.list_change_sets()
        self.actions.connection_manager.call.assert_called_with(
            service="cloudformation",
            command="list_change_sets",
            kwargs={"StackName": sentinel.external_name},
        )

    @patch("sceptre.plan.actions.StackActions._list_change_sets")
    def test_list_change_sets(self, mock_list_change_sets):
        mock_list_change_sets_return_value = {"Summaries": []}
        expected_responses = []

        for num in ["1", "2"]:
            response = [
                {"ChangeSetId": "mychangesetid{num}", "StackId": "mystackid{num}"}
            ]
            mock_list_change_sets_return_value["Summaries"].append(response)
            expected_responses.append(response)

        mock_list_change_sets.return_value = mock_list_change_sets_return_value

        response = self.actions.list_change_sets(url=False)
        assert response == {"prod/app/stack": expected_responses}

    @patch("sceptre.plan.actions.urllib.parse.urlencode")
    @patch("sceptre.plan.actions.StackActions._list_change_sets")
    def test_list_change_sets_url_mode(self, mock_list_change_sets, mock_urlencode):
        mock_list_change_sets_return_value = {"Summaries": []}
        mock_urlencode_side_effect = []
        expected_urls = []

        for num in ["1", "2"]:
            mock_list_change_sets_return_value["Summaries"].append(
                {"ChangeSetId": "mychangesetid{num}", "StackId": "mystackid{num}"}
            )
            urlencoded = "stackId=mystackid{num}&changeSetId=mychangesetid{num}"
            mock_urlencode_side_effect.append(urlencoded)
            expected_urls.append(
                "https://sentinel.region.console.aws.amazon.com/cloudformation/home?"
                f"region=sentinel.region#/stacks/changesets/changes?{urlencoded}"
            )

        mock_list_change_sets.return_value = mock_list_change_sets_return_value
        mock_urlencode.side_effect = mock_urlencode_side_effect

        response = self.actions.list_change_sets(url=True)
        assert response == {"prod/app/stack": expected_urls}

    @pytest.mark.parametrize("url_mode", [True, False])
    @patch("sceptre.plan.actions.StackActions._list_change_sets")
    def test_list_change_sets_empty(self, mock_list_change_sets, url_mode):
        mock_list_change_sets.return_value = {"Summaries": []}
        response = self.actions.list_change_sets(url=url_mode)
        assert response == {"prod/app/stack": []}

    @patch("sceptre.plan.actions.StackActions.set_policy")
    @patch("os.path.join")
    def test_lock_calls_set_stack_policy_with_policy(self, mock_join, mock_set_policy):
        mock_join.return_value = "tests/fixtures/stack_policies/lock.json"
        self.actions.lock()
        mock_set_policy.assert_called_once_with(
            "tests/fixtures/stack_policies/lock.json"
        )

    @patch("sceptre.plan.actions.StackActions.set_policy")
    @patch("os.path.join")
    def test_unlock_calls_set_stack_policy_with_policy(
        self, mock_join, mock_set_policy
    ):
        mock_join.return_value = "tests/fixtures/stack_policies/unlock.json"
        self.actions.unlock()
        mock_set_policy.assert_called_once_with(
            "tests/fixtures/stack_policies/unlock.json"
        )

<<<<<<< HEAD
    def test_format_parameters_with_string_values(self):
        parameters = {
            "key1": "value1",
            "key2": "value2",
            "key3": "value3"
        }
=======
    def test_format_parameters_with_sting_values(self):
        parameters = {"key1": "value1", "key2": "value2", "key3": "value3"}
>>>>>>> bac2c2b4
        formatted_parameters = self.actions._format_parameters(parameters)
        sorted_formatted_parameters = sorted(
            formatted_parameters, key=lambda x: x["ParameterKey"]
        )
        assert sorted_formatted_parameters == [
            {"ParameterKey": "key1", "ParameterValue": "value1"},
            {"ParameterKey": "key2", "ParameterValue": "value2"},
            {"ParameterKey": "key3", "ParameterValue": "value3"},
        ]

    def test_format_parameters_with_none_values(self):
        parameters = {"key1": None, "key2": None, "key3": None}
        formatted_parameters = self.actions._format_parameters(parameters)
        sorted_formatted_parameters = sorted(
            formatted_parameters, key=lambda x: x["ParameterKey"]
        )
        assert sorted_formatted_parameters == []

    def test_format_parameters_with_empty_dict_value(self):
        parameter = {
            "key": dict()
        }
        with pytest.raises(InvalidParameterError):
            self.actions._format_parameters(parameter)

    def test_format_parameters_with_non_bool_previous_value(self):
        parameter = {
            "key": dict(use_previous_value='fosho')
        }
        with pytest.raises(InvalidParameterError):
            self.actions._format_parameters(parameter)

    def test_format_parameters_with_none_and_string_values(self):
        parameters = {"key1": "value1", "key2": None, "key3": "value3"}
        formatted_parameters = self.actions._format_parameters(parameters)
        sorted_formatted_parameters = sorted(
            formatted_parameters, key=lambda x: x["ParameterKey"]
        )
        assert sorted_formatted_parameters == [
            {"ParameterKey": "key1", "ParameterValue": "value1"},
            {"ParameterKey": "key3", "ParameterValue": "value3"},
        ]

    def test_format_parameters_with_list_values(self):
        parameters = {
            "key1": ["value1", "value2", "value3"],
            "key2": ["value4", "value5", "value6"],
            "key3": ["value7", "value8", "value9"],
        }
        formatted_parameters = self.actions._format_parameters(parameters)
        sorted_formatted_parameters = sorted(
            formatted_parameters, key=lambda x: x["ParameterKey"]
        )
        assert sorted_formatted_parameters == [
            {"ParameterKey": "key1", "ParameterValue": "value1,value2,value3"},
            {"ParameterKey": "key2", "ParameterValue": "value4,value5,value6"},
            {"ParameterKey": "key3", "ParameterValue": "value7,value8,value9"},
        ]

    def test_format_parameters_with_none_and_list_values(self):
        parameters = {
            "key1": ["value1", "value2", "value3"],
            "key2": None,
            "key3": ["value7", "value8", "value9"],
        }
        formatted_parameters = self.actions._format_parameters(parameters)
        sorted_formatted_parameters = sorted(
            formatted_parameters, key=lambda x: x["ParameterKey"]
        )
        assert sorted_formatted_parameters == [
            {"ParameterKey": "key1", "ParameterValue": "value1,value2,value3"},
            {"ParameterKey": "key3", "ParameterValue": "value7,value8,value9"},
        ]

    def test_format_parameters_with_list_and_string_values(self):
        parameters = {
            "key1": ["value1", "value2", "value3"],
            "key2": "value4",
            "key3": ["value5", "value6", "value7"],
        }
        formatted_parameters = self.actions._format_parameters(parameters)
        sorted_formatted_parameters = sorted(
            formatted_parameters, key=lambda x: x["ParameterKey"]
        )
        assert sorted_formatted_parameters == [
            {"ParameterKey": "key1", "ParameterValue": "value1,value2,value3"},
            {"ParameterKey": "key2", "ParameterValue": "value4"},
            {"ParameterKey": "key3", "ParameterValue": "value5,value6,value7"},
        ]

    def test_format_parameters_with_none_list_and_string_values(self):
        parameters = {
            "key1": ["value1", "value2", "value3"],
            "key2": "value4",
            "key3": None,
        }
        formatted_parameters = self.actions._format_parameters(parameters)
        sorted_formatted_parameters = sorted(
            formatted_parameters, key=lambda x: x["ParameterKey"]
        )
        assert sorted_formatted_parameters == [
            {"ParameterKey": "key1", "ParameterValue": "value1,value2,value3"},
            {"ParameterKey": "key2", "ParameterValue": "value4"},
        ]

    def test_format_parameters_with_string_and_dict_values(self):
        parameters = {
            "key1": "value1",
            "key2": {"initial_value": "value2"}
        }
        formatted_parameters = self.actions._format_parameters(parameters)
        sorted_formatted_parameters = sorted(
            formatted_parameters,
            key=lambda x: x["ParameterKey"]
        )
        assert sorted_formatted_parameters == [
            {"ParameterKey": "key1", "ParameterValue": "value1"},
            {"ParameterKey": "key2", "ParameterValue": "value2"}
        ]

    def test_format_parameters_with_dict_string_and_list_values(self):
        parameters = {
            "key1": {"initial_value": ["value1", "value2"]},
            "key2": {"initial_value": "value3"}
        }
        formatted_parameters = self.actions._format_parameters(parameters)
        sorted_formatted_parameters = sorted(
            formatted_parameters,
            key=lambda x: x["ParameterKey"]
        )
        assert sorted_formatted_parameters == [
            {"ParameterKey": "key1", "ParameterValue": "value1,value2"},
            {"ParameterKey": "key2", "ParameterValue": "value3"}
        ]

    def test_format_parameters_with_string_and_previous_values(self):
        parameters = {
            "key1": "value1",
            "key2": {"use_previous_value": True},
            "key3": {"initial_value": "value3", "use_previous_value": True}
        }
        formatted_parameters = self.actions._format_parameters(parameters)
        sorted_formatted_parameters = sorted(
            formatted_parameters,
            key=lambda x: x["ParameterKey"]
        )
        assert sorted_formatted_parameters == [
            {"ParameterKey": "key1", "ParameterValue": "value1"},
            {"ParameterKey": "key2", "UsePreviousValue": True},
            {"ParameterKey": "key3", "UsePreviousValue": True}
        ]

    def test_format_parameters_with_create_and_previous_without_initial_values(self):
        parameters = {
            "key1": "value1",
            "key2": {"use_previous_value": True},
            "key3": {"initial_value": "value3", "use_previous_value": True}
        }
        with pytest.raises(InvalidParameterError):
            self.actions._format_parameters(parameters, create=True)

    def test_format_parameters_with_create_and_previous_values(self):
        parameters = {
            "key1": "value1",
            "key2": {"initial_value": "value2", "use_previous_value": True}
        }
        formatted_parameters = self.actions._format_parameters(parameters, create=True)
        sorted_formatted_parameters = sorted(
            formatted_parameters,
            key=lambda x: x["ParameterKey"]
        )
        assert sorted_formatted_parameters == [
            {"ParameterKey": "key1", "ParameterValue": "value1"},
            {"ParameterKey": "key2", "ParameterValue": "value2"}
        ]

    @patch("sceptre.plan.actions.StackActions._describe")
    def test_get_status_with_created_stack(self, mock_describe):
        mock_describe.return_value = {"Stacks": [{"StackStatus": "CREATE_COMPLETE"}]}
        status = self.actions.get_status()
        assert status == "CREATE_COMPLETE"

    @patch("sceptre.plan.actions.StackActions._describe")
    def test_get_status_with_non_existent_stack(self, mock_describe):
        mock_describe.side_effect = ClientError(
            {
                "Error": {
                    "Code": "DoesNotExistException",
                    "Message": "Stack does not exist",
                }
            },
            sentinel.operation,
        )
        assert self.actions.get_status() == "PENDING"

    @patch("sceptre.plan.actions.StackActions._describe")
    def test_get_status_with_unknown_clinet_error(self, mock_describe):
        mock_describe.side_effect = ClientError(
            {"Error": {"Code": "DoesNotExistException", "Message": "Boom!"}},
            sentinel.operation,
        )
        with pytest.raises(ClientError):
            self.actions.get_status()

    def test_get_cloudformation_service_role_without_role(self):
        self.actions.stack.cloudformation_service_role = None
        assert self.actions._get_role_arn() == {}

    def test_get_role_arn_with_role(self):
        assert self.actions._get_role_arn() == {
            "RoleARN": sentinel.cloudformation_service_role
        }

    def test_protect_execution_without_protection(self):
        # Function should do nothing if protect == False
        self.actions._protect_execution()

    def test_protect_execution_without_explicit_protection(self):
        self.actions._protect_execution()

    def test_protect_execution_with_protection(self):
        self.actions.stack.protected = True
        with pytest.raises(ProtectedStackError):
            self.actions._protect_execution()

    @patch("sceptre.plan.actions.StackActions._log_new_events")
    @patch("sceptre.plan.actions.StackActions._get_status")
    @patch("sceptre.plan.actions.StackActions._get_simplified_status")
    def test_wait_for_completion_calls_log_new_events(
        self, mock_get_simplified_status, mock_get_status, mock_log_new_events
    ):
        mock_get_simplified_status.return_value = StackStatus.COMPLETE

        self.actions._wait_for_completion()
        mock_log_new_events.assert_called_once()

        if sys.version_info < (3, 8):
            mock_call_type = mock_log_new_events.mock_calls[0][1][0]
        else:
            mock_call_type = mock_log_new_events.mock_calls[0].args[0]

        assert type(mock_call_type) is datetime.datetime

    @pytest.mark.parametrize(
        "test_input,expected",
        [
            ("ROLLBACK_COMPLETE", StackStatus.FAILED),
            ("STACK_COMPLETE", StackStatus.COMPLETE),
            ("STACK_IN_PROGRESS", StackStatus.IN_PROGRESS),
            ("STACK_FAILED", StackStatus.FAILED),
        ],
    )
    def test_get_simplified_status_with_known_stack_statuses(
        self, test_input, expected
    ):
        response = self.actions._get_simplified_status(test_input)
        assert response == expected

    def test_get_simplified_status_with_stack_in_unknown_state(self):
        with pytest.raises(UnknownStackStatusError):
            self.actions._get_simplified_status("UNKOWN_STATUS")

    @patch("sceptre.plan.actions.StackActions.describe_events")
    def test_log_new_events_calls_describe_events(self, mock_describe_events):
        mock_describe_events.return_value = {"StackEvents": []}
        self.actions._log_new_events(datetime.datetime.now(datetime.timezone.utc))
        self.actions.describe_events.assert_called_once_with()

    @patch("sceptre.plan.actions.StackActions.describe_events")
    def test_log_new_events_prints_correct_event(self, mock_describe_events, caplog):
        with caplog.at_level("DEBUG"):
            self.actions.stack.name = "stack-name"
            mock_describe_events.return_value = {
                "StackEvents": [
                    {
                        "Timestamp": datetime.datetime(
                            2016, 3, 15, 14, 1, 0, 0, tzinfo=tzutc()
                        ),
                        "LogicalResourceId": "id-1",
                        "ResourceType": "type-1",
                        "ResourceStatus": "resource",
                        "ResourceStatusReason": "User Initiated",
                    },
                    {
                        "Timestamp": datetime.datetime(
                            2016, 3, 15, 14, 2, 0, 0, tzinfo=tzutc()
                        ),
                        "LogicalResourceId": "id-2",
                        "ResourceType": "type-2",
                        "ResourceStatus": "resource-status",
                    },
                ]
            }
            self.actions._log_new_events(
                datetime.datetime(2016, 3, 15, 14, 0, 0, 0, tzinfo=tzutc())
            )
            assert len(self.actions.describe_events()["StackEvents"]) == 2
            assert [
                self.actions.stack.name,
                self.actions.describe_events()["StackEvents"][1]["LogicalResourceId"],
                self.actions.describe_events()["StackEvents"][1]["ResourceType"],
                self.actions.describe_events()["StackEvents"][1]["ResourceStatus"],
                self.actions.describe_events()["StackEvents"][1][
                    "ResourceStatusReason"
                ],
            ].sort() == caplog.messages[0].split().sort()
            assert [
                self.actions.stack.name,
                self.actions.describe_events()["StackEvents"][0]["LogicalResourceId"],
                self.actions.describe_events()["StackEvents"][0]["ResourceType"],
                self.actions.describe_events()["StackEvents"][0]["ResourceStatus"],
            ].sort() == caplog.messages[1].split().sort()

    @patch("sceptre.plan.actions.StackActions.describe_events")
    def test_log_new_events_with_hook_status_prints_correct_event(
        self, mock_describe_events, caplog
    ):
        with caplog.at_level("DEBUG"):
            self.actions.stack.name = "stack-name-with-hook-status"
            mock_describe_events.return_value = {
                "StackEvents": [
                    {
                        "Timestamp": datetime.datetime(
                            2023, 8, 15, 14, 3, 0, 0, tzinfo=tzutc()
                        ),
                        "LogicalResourceId": "id-3",
                        "ResourceType": "type-3",
                        "ResourceStatus": "resource-with-cf-hook",
                        "HookType": "type-3",
                        "HookStatus": "HOOK_COMPLETE_SUCCEEDED",
                        "HookFailureMode": "WARN",
                    },
                    {
                        "Timestamp": datetime.datetime(
                            2023, 8, 15, 14, 4, 0, 0, tzinfo=tzutc()
                        ),
                        "LogicalResourceId": "id-4",
                        "ResourceType": "type-4",
                        "ResourceStatus": "another-resource-with-cf-hook",
                        "ResourceStatusReason": "User Initiated",
                        "HookType": "type-4",
                        "HookStatus": "HOOK_IN_PROGRESS",
                        "HookStatusReason": "Good hook",
                        "HookFailureMode": "WARN",
                    },
                ]
            }
            self.actions._log_new_events(
                datetime.datetime(2023, 8, 15, 14, 0, 0, 0, tzinfo=tzutc())
            )
            assert len(self.actions.describe_events()["StackEvents"]) == 2
            assert [
                self.actions.stack.name,
                self.actions.describe_events()["StackEvents"][1]["LogicalResourceId"],
                self.actions.describe_events()["StackEvents"][1]["ResourceType"],
                self.actions.describe_events()["StackEvents"][1]["ResourceStatus"],
                self.actions.describe_events()["StackEvents"][1]["HookType"],
                self.actions.describe_events()["StackEvents"][1]["HookStatus"],
                self.actions.describe_events()["StackEvents"][1]["HookFailureMode"],
            ].sort() == caplog.messages[0].split().sort()
            assert [
                self.actions.stack.name,
                self.actions.describe_events()["StackEvents"][0]["LogicalResourceId"],
                self.actions.describe_events()["StackEvents"][0]["ResourceType"],
                self.actions.describe_events()["StackEvents"][0]["ResourceStatus"],
                self.actions.describe_events()["StackEvents"][0][
                    "ResourceStatusReason"
                ],
                self.actions.describe_events()["StackEvents"][0]["HookType"],
                self.actions.describe_events()["StackEvents"][0]["HookStatus"],
                self.actions.describe_events()["StackEvents"][0]["HookStatusReason"],
                self.actions.describe_events()["StackEvents"][0]["HookFailureMode"],
            ].sort() == caplog.messages[1].split().sort()

    @patch("sceptre.plan.actions.StackActions._get_cs_status")
    def test_wait_for_cs_completion_calls_get_cs_status(self, mock_get_cs_status):
        mock_get_cs_status.side_effect = [
            StackChangeSetStatus.PENDING,
            StackChangeSetStatus.READY,
        ]

        self.actions.wait_for_cs_completion(sentinel.change_set_name)
        mock_get_cs_status.assert_called_with(sentinel.change_set_name)

    @patch("sceptre.plan.actions.StackActions.describe_change_set")
    def test_get_cs_status_handles_all_statuses(self, mock_describe_change_set):
        scss = StackChangeSetStatus
        return_values = {  # NOQA
            "Status": (
                "CREATE_PENDING",
                "CREATE_IN_PROGRESS",
                "CREATE_COMPLETE",
                "DELETE_COMPLETE",
                "FAILED",
            ),  # NOQA
            "ExecutionStatus": {  # NOQA
                "UNAVAILABLE": (
                    scss.PENDING,
                    scss.PENDING,
                    scss.PENDING,
                    scss.DEFUNCT,
                    scss.DEFUNCT,
                ),  # NOQA
                "AVAILABLE": (
                    scss.PENDING,
                    scss.PENDING,
                    scss.READY,
                    scss.DEFUNCT,
                    scss.DEFUNCT,
                ),  # NOQA
                "EXECUTE_IN_PROGRESS": (
                    scss.DEFUNCT,
                    scss.DEFUNCT,
                    scss.DEFUNCT,
                    scss.DEFUNCT,
                    scss.DEFUNCT,
                ),  # NOQA
                "EXECUTE_COMPLETE": (
                    scss.DEFUNCT,
                    scss.DEFUNCT,
                    scss.DEFUNCT,
                    scss.DEFUNCT,
                    scss.DEFUNCT,
                ),  # NOQA
                "EXECUTE_FAILED": (
                    scss.DEFUNCT,
                    scss.DEFUNCT,
                    scss.DEFUNCT,
                    scss.DEFUNCT,
                    scss.DEFUNCT,
                ),  # NOQA
                "OBSOLETE": (
                    scss.DEFUNCT,
                    scss.DEFUNCT,
                    scss.DEFUNCT,
                    scss.DEFUNCT,
                    scss.DEFUNCT,
                ),  # NOQA
            },  # NOQA
        }  # NOQA

        for i, status in enumerate(return_values["Status"]):
            for exec_status, returns in return_values["ExecutionStatus"].items():
                mock_describe_change_set.return_value = {
                    "Status": status,
                    "ExecutionStatus": exec_status,
                }
                response = self.actions._get_cs_status(sentinel.change_set_name)
                assert response == returns[i]

        for status in return_values["Status"]:
            mock_describe_change_set.return_value = {
                "Status": status,
                "ExecutionStatus": "UNKOWN_STATUS",
            }
            with pytest.raises(UnknownStackChangeSetStatusError):
                self.actions._get_cs_status(sentinel.change_set_name)

        for exec_status in return_values["ExecutionStatus"].keys():
            mock_describe_change_set.return_value = {
                "Status": "UNKOWN_STATUS",
                "ExecutionStatus": exec_status,
            }
            with pytest.raises(UnknownStackChangeSetStatusError):
                self.actions._get_cs_status(sentinel.change_set_name)

        mock_describe_change_set.return_value = {
            "Status": "UNKOWN_STATUS",
            "ExecutionStatus": "UNKOWN_STATUS",
        }
        with pytest.raises(UnknownStackChangeSetStatusError):
            self.actions._get_cs_status(sentinel.change_set_name)

    @patch("sceptre.plan.actions.StackActions.describe_change_set")
    def test_get_cs_status_raises_unexpected_exceptions(self, mock_describe_change_set):
        mock_describe_change_set.side_effect = ClientError(
            {
                "Error": {
                    "Code": "ChangeSetNotFound",
                    "Message": "ChangeSet [*] does not exist",
                }
            },
            sentinel.operation,
        )
        with pytest.raises(ClientError):
            self.actions._get_cs_status(sentinel.change_set_name)

    def test_fetch_remote_template__cloudformation_returns_validation_error__returns_none(
        self,
    ):
        self.actions.connection_manager.call.side_effect = ClientError(
            {
                "Error": {
                    "Code": "ValidationError",
                    "Message": "An error occurred (ValidationError) "
                    "when calling the GetTemplate operation: "
                    "Stack with id foo does not exist",
                }
            },
            sentinel.operation,
        )

        result = self.actions.fetch_remote_template()
        assert result is None

    def test_fetch_remote_template__calls_cloudformation_get_template(self):
        self.actions.connection_manager.call.return_value = {"TemplateBody": ""}
        self.actions.fetch_remote_template()

        self.actions.connection_manager.call.assert_called_with(
            service="cloudformation",
            command="get_template",
            kwargs={"StackName": self.stack.external_name, "TemplateStage": "Original"},
        )

    def test_fetch_remote_template__dict_template__returns_json(self):
        template_body = {"AWSTemplateFormatVersion": "2010-09-09", "Resources": {}}
        self.actions.connection_manager.call.return_value = {
            "TemplateBody": template_body
        }
        expected = json.dumps(template_body, indent=4)

        result = self.actions.fetch_remote_template()
        assert result == expected

    def test_fetch_remote_template__cloudformation_returns_string_template__returns_that_string(
        self,
    ):
        template_body = "This is my template"
        self.actions.connection_manager.call.return_value = {
            "TemplateBody": template_body
        }
        result = self.actions.fetch_remote_template()
        assert result == template_body

    def test_fetch_remote_template_summary__calls_cloudformation_get_template_summary(
        self,
    ):
        self.actions.fetch_remote_template_summary()

        self.actions.connection_manager.call.assert_called_with(
            service="cloudformation",
            command="get_template_summary",
            kwargs={
                "StackName": self.stack.external_name,
            },
        )

    def test_fetch_remote_template_summary__returns_response_from_cloudformation(self):
        def get_template_summary(service, command, kwargs):
            assert (service, command) == ("cloudformation", "get_template_summary")
            return {"template": "summary"}

        self.actions.connection_manager.call.side_effect = get_template_summary
        result = self.actions.fetch_remote_template_summary()
        assert result == {"template": "summary"}

    def test_fetch_local_template_summary__calls_cloudformation_get_template_summary(
        self,
    ):
        self.actions.fetch_local_template_summary()

        self.actions.connection_manager.call.assert_called_with(
            service="cloudformation",
            command="get_template_summary",
            kwargs={
                "TemplateBody": self.stack.template.body,
            },
        )

    def test_fetch_local_template_summary__returns_response_from_cloudformation(self):
        def get_template_summary(service, command, kwargs):
            assert (service, command) == ("cloudformation", "get_template_summary")
            return {"template": "summary"}

        self.actions.connection_manager.call.side_effect = get_template_summary
        result = self.actions.fetch_local_template_summary()
        assert result == {"template": "summary"}

    def test_fetch_local_template_summary__cloudformation_returns_validation_error_invalid_stack__raises_it(
        self,
    ):
        self.actions.connection_manager.call.side_effect = ClientError(
            {
                "Error": {
                    "Code": "ValidationError",
                    "Message": "Template format error: Resource name {Invalid::Resource} is "
                    "non alphanumeric.'",
                }
            },
            sentinel.operation,
        )
        with pytest.raises(ClientError):
            self.actions.fetch_local_template_summary()

    def test_fetch_remote_template_summary__cloudformation_returns_validation_error_for_no_stack__returns_none(
        self,
    ):
        self.actions.connection_manager.call.side_effect = ClientError(
            {
                "Error": {
                    "Code": "ValidationError",
                    "Message": "An error occurred (ValidationError) "
                    "when calling the GetTemplate operation: "
                    "Stack with id foo does not exist",
                }
            },
            sentinel.operation,
        )
        result = self.actions.fetch_remote_template_summary()
        assert result is None

    def test_diff__invokes_diff_method_on_injected_differ_with_self(self):
        differ = Mock()
        self.actions.diff(differ)
        differ.diff.assert_called_with(self.actions)

    def test_diff__returns_result_of_injected_differs_diff_method(self):
        differ = Mock()
        result = self.actions.diff(differ)
        assert result == differ.diff.return_value

    @patch("sceptre.plan.actions.StackActions._describe_stack_drift_detection_status")
    @patch("sceptre.plan.actions.StackActions._detect_stack_drift")
    @patch("time.sleep")
    def test_drift_detect(
        self,
        mock_sleep,
        mock_detect_stack_drift,
        mock_describe_stack_drift_detection_status,
    ):
        mock_sleep.return_value = None

        mock_detect_stack_drift.return_value = {
            "StackDriftDetectionId": "3fb76910-f660-11eb-80ac-0246f7a6da62"
        }

        first_response = {
            "StackId": "fake-stack-id",
            "StackDriftDetectionId": "3fb76910-f660-11eb-80ac-0246f7a6da62",
            "DetectionStatus": "DETECTION_IN_PROGRESS",
            "StackDriftStatus": "NOT_CHECKED",
            "DetectionStatusReason": "User Initiated",
        }

        final_response = {
            "StackId": "fake-stack-id",
            "StackDriftDetectionId": "3fb76910-f660-11eb-80ac-0246f7a6da62",
            "StackDriftStatus": "IN_SYNC",
            "DetectionStatus": "DETECTION_COMPLETE",
            "DriftedStackResourceCount": 0,
        }

        mock_describe_stack_drift_detection_status.side_effect = [
            first_response,
            final_response,
        ]

        response = self.actions.drift_detect()
        assert response == final_response

    @pytest.mark.parametrize(
        "detection_status", ["DETECTION_COMPLETE", "DETECTION_FAILED"]
    )
    @patch("sceptre.plan.actions.StackActions._describe_stack_resource_drifts")
    @patch("sceptre.plan.actions.StackActions._describe_stack_drift_detection_status")
    @patch("sceptre.plan.actions.StackActions._detect_stack_drift")
    @patch("time.sleep")
    def test_drift_show(
        self,
        mock_sleep,
        mock_detect_stack_drift,
        mock_describe_stack_drift_detection_status,
        mock_describe_stack_resource_drifts,
        detection_status,
    ):
        mock_sleep.return_value = None

        mock_detect_stack_drift.return_value = {
            "StackDriftDetectionId": "3fb76910-f660-11eb-80ac-0246f7a6da62"
        }
        mock_describe_stack_drift_detection_status.side_effect = [
            {
                "StackId": "fake-stack-id",
                "StackDriftDetectionId": "3fb76910-f660-11eb-80ac-0246f7a6da62",
                "DetectionStatus": "DETECTION_IN_PROGRESS",
                "StackDriftStatus": "FOO",
                "DetectionStatusReason": "User Initiated",
            },
            {
                "StackId": "fake-stack-id",
                "StackDriftDetectionId": "3fb76910-f660-11eb-80ac-0246f7a6da62",
                "StackDriftStatus": "FOO",
                "DetectionStatus": detection_status,
                "DriftedStackResourceCount": 0,
            },
        ]

        expected_drifts = {
            "StackResourceDrifts": [
                {
                    "StackId": "fake-stack-id",
                    "LogicalResourceId": "VPC",
                    "PhysicalResourceId": "vpc-028c655dea7c65227",
                    "ResourceType": "AWS::EC2::VPC",
                    "ExpectedProperties": '{"foo":"bar"}',
                    "ActualProperties": '{"foo":"bar"}',
                    "PropertyDifferences": [],
                    "StackResourceDriftStatus": detection_status,
                }
            ]
        }

        mock_describe_stack_resource_drifts.return_value = expected_drifts
        expected_response = (detection_status, expected_drifts)

        response = self.actions.drift_show(drifted=False)

        assert response == expected_response

    @patch("sceptre.plan.actions.StackActions._describe_stack_resource_drifts")
    @patch("sceptre.plan.actions.StackActions._describe_stack_drift_detection_status")
    @patch("sceptre.plan.actions.StackActions._detect_stack_drift")
    @patch("time.sleep")
    def test_drift_show_drift_only(
        self,
        mock_sleep,
        mock_detect_stack_drift,
        mock_describe_stack_drift_detection_status,
        mock_describe_stack_resource_drifts,
    ):
        mock_sleep.return_value = None

        mock_detect_stack_drift.return_value = {
            "StackDriftDetectionId": "3fb76910-f660-11eb-80ac-0246f7a6da62"
        }
        mock_describe_stack_drift_detection_status.return_value = {
            "StackId": "fake-stack-id",
            "StackDriftDetectionId": "3fb76910-f660-11eb-80ac-0246f7a6da62",
            "StackDriftStatus": "DRIFTED",
            "DetectionStatus": "DETECTION_COMPLETE",
            "DriftedStackResourceCount": 0,
        }

        input_drifts = {
            "StackResourceDrifts": [
                {
                    "LogicalResourceId": "ServerLoadBalancer",
                    "PhysicalResourceId": "bi-tablea-ServerLo-1E133TWLWYLON",
                    "ResourceType": "AWS::ElasticLoadBalancing::LoadBalancer",
                    "StackId": "fake-stack-id",
                    "StackResourceDriftStatus": "IN_SYNC",
                },
                {
                    "LogicalResourceId": "TableauServer",
                    "PhysicalResourceId": "i-08c16bc1c5e2cd185",
                    "ResourceType": "AWS::EC2::Instance",
                    "StackId": "fake-stack-id",
                    "StackResourceDriftStatus": "DELETED",
                },
            ]
        }
        mock_describe_stack_resource_drifts.return_value = input_drifts

        expected_response = (
            "DETECTION_COMPLETE",
            {"StackResourceDrifts": [input_drifts["StackResourceDrifts"][1]]},
        )

        response = self.actions.drift_show(drifted=True)

        assert response == expected_response

    @patch("sceptre.plan.actions.StackActions._get_status")
    def test_drift_show_with_stack_that_does_not_exist(self, mock_get_status):
        mock_get_status.side_effect = StackDoesNotExistError()
        response = self.actions.drift_show(drifted=False)
        assert response == (
            "STACK_DOES_NOT_EXIST",
            {"StackResourceDriftStatus": "STACK_DOES_NOT_EXIST"},
        )

    @patch("sceptre.plan.actions.StackActions._describe_stack_resource_drifts")
    @patch("sceptre.plan.actions.StackActions._describe_stack_drift_detection_status")
    @patch("sceptre.plan.actions.StackActions._detect_stack_drift")
    @patch("time.sleep")
    def test_drift_show_times_out(
        self,
        mock_sleep,
        mock_detect_stack_drift,
        mock_describe_stack_drift_detection_status,
        mock_describe_stack_resource_drifts,
    ):
        mock_sleep.return_value = None

        mock_detect_stack_drift.return_value = {
            "StackDriftDetectionId": "3fb76910-f660-11eb-80ac-0246f7a6da62"
        }

        response = {
            "StackId": "fake-stack-id",
            "StackDriftDetectionId": "3fb76910-f660-11eb-80ac-0246f7a6da62",
            "DetectionStatus": "DETECTION_IN_PROGRESS",
            "StackDriftStatus": "FOO",
            "DetectionStatusReason": "User Initiated",
        }

        side_effect = []
        for _ in range(0, 60):
            side_effect.append(response)
        mock_describe_stack_drift_detection_status.side_effect = side_effect

        expected_drifts = {
            "StackResourceDrifts": [
                {
                    "StackId": "fake-stack-id",
                    "LogicalResourceId": "VPC",
                    "PhysicalResourceId": "vpc-028c655dea7c65227",
                    "ResourceType": "AWS::EC2::VPC",
                    "ExpectedProperties": '{"foo":"bar"}',
                    "ActualProperties": '{"foo":"bar"}',
                    "PropertyDifferences": [],
                    "StackResourceDriftStatus": "DETECTION_IN_PROGRESS",
                }
            ]
        }

        mock_describe_stack_resource_drifts.return_value = expected_drifts
        expected_response = ("TIMED_OUT", {"StackResourceDriftStatus": "TIMED_OUT"})

        response = self.actions.drift_show(drifted=False)

        assert response == expected_response<|MERGE_RESOLUTION|>--- conflicted
+++ resolved
@@ -14,22 +14,12 @@
     StackDoesNotExistError,
     UnknownStackChangeSetStatusError,
     UnknownStackStatusError,
+    InvalidParameterError
 )
 from sceptre.plan.actions import StackActions
 from sceptre.stack import Stack
 from sceptre.stack_status import StackChangeSetStatus, StackStatus
 from sceptre.template import Template
-<<<<<<< HEAD
-from sceptre.stack_status import StackStatus
-from sceptre.stack_status import StackChangeSetStatus
-from sceptre.exceptions import CannotUpdateFailedStackError
-from sceptre.exceptions import UnknownStackStatusError
-from sceptre.exceptions import UnknownStackChangeSetStatusError
-from sceptre.exceptions import StackDoesNotExistError
-from sceptre.exceptions import ProtectedStackError
-from sceptre.exceptions import InvalidParameterError
-=======
->>>>>>> bac2c2b4
 
 
 class TestStackActions(object):
@@ -810,17 +800,8 @@
             "tests/fixtures/stack_policies/unlock.json"
         )
 
-<<<<<<< HEAD
-    def test_format_parameters_with_string_values(self):
-        parameters = {
-            "key1": "value1",
-            "key2": "value2",
-            "key3": "value3"
-        }
-=======
     def test_format_parameters_with_sting_values(self):
         parameters = {"key1": "value1", "key2": "value2", "key3": "value3"}
->>>>>>> bac2c2b4
         formatted_parameters = self.actions._format_parameters(parameters)
         sorted_formatted_parameters = sorted(
             formatted_parameters, key=lambda x: x["ParameterKey"]
