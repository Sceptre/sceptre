--- conflicted
+++ resolved
@@ -318,7 +318,6 @@
                 "project_path": self.context.project_path,
                 "custom_key": "custom_value",
             },
-<<<<<<< HEAD
             config={
                 "project_path": self.context.project_path,
                 "stack_group_path": "account/stack-group/region",
@@ -344,9 +343,6 @@
                 "custom_key": "custom_value",
                 "dependencies": ["top/level"],
             },
-=======
-            config=ANY,
->>>>>>> dcae1a97
         )
 
         assert stacks == ({sentinel.stack}, {sentinel.stack})
