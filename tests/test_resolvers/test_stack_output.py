--- conflicted
+++ resolved
@@ -5,10 +5,7 @@
 
 from sceptre.exceptions import DependencyStackMissingOutputError
 from sceptre.exceptions import StackDoesNotExistError
-<<<<<<< HEAD
 from sceptre.exceptions import SceptreException
-=======
->>>>>>> 58b9fef6
 
 from botocore.exceptions import ClientError
 
@@ -62,14 +59,11 @@
 
         stack_output_resolver = StackOutput("not_a_valid_stack_output", stack)
 
-<<<<<<< HEAD
         with pytest.raises(
             SceptreException,
             match="!stack_output arg should match STACK_NAME::OUTPUT_KEY",
         ):
-=======
-        with pytest.raises(ValueError, match="not enough values to unpack"):
->>>>>>> 58b9fef6
+
             stack_output_resolver.setup()
 
     @patch("sceptre.resolvers.stack_output.StackOutput._get_output_value")
@@ -202,14 +196,10 @@
             "not_a_valid_stack_output", stack
         )
 
-<<<<<<< HEAD
         with pytest.raises(
             SceptreException,
             match="!stack_output_external arg should match STACK_NAME::OUTPUT_KEY",
         ):
-=======
-        with pytest.raises(ValueError, match="not enough values to unpack"):
->>>>>>> 58b9fef6
             stack_output_external_resolver.resolve()
 
     @patch("sceptre.resolvers.stack_output.StackOutputExternal._get_output_value")
