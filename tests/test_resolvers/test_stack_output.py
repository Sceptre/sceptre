# -*- coding: utf-8 -*-

import pytest
from unittest.mock import MagicMock, patch, sentinel

from sceptre.exceptions import DependencyStackMissingOutputError
from sceptre.exceptions import StackDoesNotExistError
from botocore.exceptions import ClientError

from sceptre.connection_manager import ConnectionManager
from sceptre.resolvers.stack_output import (
    StackOutput,
    StackOutputExternal,
    StackOutputBase,
)
from sceptre.stack import Stack


class TestStackOutputResolver(object):
<<<<<<< HEAD

    def setup_method(self, method):
        self.stack = MagicMock(
            spec=Stack,
            dependencies=[],
            project_code='project-code',
            is_project_dependency=False,
            _connection_manager=MagicMock(spec=ConnectionManager)
        )
        self.stack.name = 'stack'

    @patch(
        "sceptre.resolvers.stack_output.StackOutput._get_output_value"
    )
    def test_resolver(self, mock_get_output_value):
=======
    @patch("sceptre.resolvers.stack_output.StackOutput._get_output_value")
    def test_resolver(self, mock_get_output_value):
        stack = MagicMock(spec=Stack)
        stack.name = "my/stack"
        stack.dependencies = []
        stack.project_code = "project-code"
        stack._connection_manager = MagicMock(spec=ConnectionManager)
>>>>>>> 95d4a92b

        dependency = MagicMock()
        dependency.project_code = "meh"
        dependency.name = "account/dev/vpc"
        dependency.profile = "dependency_profile"
        dependency.region = "dependency_region"
        dependency.sceptre_role = "dependency_sceptre_role"

        mock_get_output_value.return_value = "output_value"

<<<<<<< HEAD
        stack_output_resolver = StackOutput(
            "account/dev/vpc.yaml::VpcId", self.stack
        )
=======
        stack_output_resolver = StackOutput("account/dev/vpc.yaml::VpcId", stack)
>>>>>>> 95d4a92b

        stack_output_resolver.setup()
        assert self.stack.dependencies == ["account/dev/vpc.yaml"]

        self.stack.dependencies = [dependency]
        result = stack_output_resolver.resolve()
        assert result == "output_value"
        mock_get_output_value.assert_called_once_with(
            "meh-account-dev-vpc",
            "VpcId",
            profile="dependency_profile",
            region="dependency_region",
            sceptre_role="dependency_sceptre_role",
        )

    @patch("sceptre.resolvers.stack_output.StackOutput._get_output_value")
    def test_resolver_with_existing_dependencies(self, mock_get_output_value):
<<<<<<< HEAD
        self.stack.dependencies = ["existing"]
=======
        stack = MagicMock(spec=Stack)
        stack.name = "my/stack"
        stack.dependencies = ["existing"]
        stack.project_code = "project-code"
        stack._connection_manager = MagicMock(spec=ConnectionManager)
>>>>>>> 95d4a92b

        dependency = MagicMock()
        dependency.project_code = "meh"
        dependency.name = "account/dev/vpc"
        dependency.profile = "dependency_profile"
        dependency.region = "dependency_region"
        dependency.sceptre_role = "dependency_sceptre_role"

        mock_get_output_value.return_value = "output_value"

<<<<<<< HEAD
        stack_output_resolver = StackOutput(
            "account/dev/vpc.yaml::VpcId", self.stack
        )
=======
        stack_output_resolver = StackOutput("account/dev/vpc.yaml::VpcId", stack)
>>>>>>> 95d4a92b

        stack_output_resolver.setup()
        assert self.stack.dependencies == ["existing", "account/dev/vpc.yaml"]

        self.stack.dependencies = [MagicMock(), dependency]
        result = stack_output_resolver.resolve()
        assert result == "output_value"
        mock_get_output_value.assert_called_once_with(
            "meh-account-dev-vpc",
            "VpcId",
            profile="dependency_profile",
            region="dependency_region",
            sceptre_role="dependency_sceptre_role",
        )

<<<<<<< HEAD
    @patch(
        "sceptre.resolvers.stack_output.StackOutput._get_output_value"
    )
    def test_resolve_with_implicit_stack_reference(
        self, mock_get_output_value
    ):
        self.stack.name = "account/dev/stack"
=======
    @patch("sceptre.resolvers.stack_output.StackOutput._get_output_value")
    def test_resolve_with_implicit_stack_reference(self, mock_get_output_value):
        stack = MagicMock(spec=Stack)
        stack.name = "my/stack"
        stack.dependencies = []
        stack.project_code = "project-code"
        stack.name = "account/dev/stack"
        stack._connection_manager = MagicMock(spec=ConnectionManager)
>>>>>>> 95d4a92b

        dependency = MagicMock()
        dependency.project_code = "meh"
        dependency.name = "account/dev/vpc"
        dependency.profile = "dependency_profile"
        dependency.region = "dependency_region"
        dependency.sceptre_role = "dependency_sceptre_role"

        mock_get_output_value.return_value = "output_value"

        stack_output_resolver = StackOutput("account/dev/vpc.yaml::VpcId", self.stack)

        stack_output_resolver.setup()
        assert self.stack.dependencies == ["account/dev/vpc.yaml"]

        self.stack.dependencies = [dependency]
        result = stack_output_resolver.resolve()
        assert result == "output_value"
        mock_get_output_value.assert_called_once_with(
            "meh-account-dev-vpc",
            "VpcId",
            profile="dependency_profile",
            region="dependency_region",
            sceptre_role="dependency_sceptre_role",
        )

    @patch("sceptre.resolvers.stack_output.StackOutput._get_output_value")
    def test_resolve_with_implicit_stack_reference_top_level(
        self, mock_get_output_value
    ):
<<<<<<< HEAD
=======
        stack = MagicMock(spec=Stack)
        stack.name = "my/stack"
        stack.dependencies = []
        stack.project_code = "project-code"
        stack.name = "stack"
        stack._connection_manager = MagicMock(spec=ConnectionManager)

>>>>>>> 95d4a92b
        dependency = MagicMock()
        dependency.project_code = "meh"
        dependency.name = "vpc"
        dependency.profile = "dependency_profile"
        dependency.region = "dependency_region"
        dependency.sceptre_role = "dependency_sceptre_role"

        mock_get_output_value.return_value = "output_value"

        stack_output_resolver = StackOutput("vpc.yaml::VpcId", self.stack)

        stack_output_resolver.setup()
        assert self.stack.dependencies == ["vpc.yaml"]

        self.stack.dependencies = [dependency]
        result = stack_output_resolver.resolve()
        assert result == "output_value"
        mock_get_output_value.assert_called_once_with(
            "meh-vpc",
            "VpcId",
            profile="dependency_profile",
            region="dependency_region",
            sceptre_role="dependency_sceptre_role",
        )

    def test_setup__stack_is_project_dependency__does_not_add_dependency(self):
        self.stack.is_project_dependency = True
        stack_output_resolver = StackOutput("vpc.yaml::VpcId", self.stack)
        stack_output_resolver.setup()
        assert self.stack.dependencies == []

    def test_resolve__stack_is_project_dependency__returns_none(self):
        self.stack.is_project_dependency = True
        stack_output_resolver = StackOutput("vpc.yaml::VpcId", self.stack)
        resolved = stack_output_resolver.resolve()
        assert resolved is None

    @patch(
        "sceptre.resolvers.stack_output.StackOutput._get_output_value"
    )
    def test_resolve__stack_is_project_dependency__does_not_request_stack_outputs(
        self, mock_get_output_value
    ):
        self.stack.is_project_dependency = True
        stack_output_resolver = StackOutput("vpc.yaml::VpcId", self.stack)
        stack_output_resolver.resolve()
        mock_get_output_value.assert_not_called()


class TestStackOutputExternalResolver(object):
    @patch("sceptre.resolvers.stack_output.StackOutputExternal._get_output_value")
    def test_resolve(self, mock_get_output_value):
        stack = MagicMock(spec=Stack)
        stack.name = "my/stack"
        stack.dependencies = []
        stack._connection_manager = MagicMock(spec=ConnectionManager)
        stack_output_external_resolver = StackOutputExternal(
            "another/account-vpc::VpcId", stack
        )
        mock_get_output_value.return_value = "output_value"
        stack_output_external_resolver.resolve()
        mock_get_output_value.assert_called_once_with(
            "another/account-vpc", "VpcId", None, None, None
        )
        assert stack.dependencies == []

    @patch("sceptre.resolvers.stack_output.StackOutputExternal._get_output_value")
    def test_resolve_with_args(self, mock_get_output_value):
        stack = MagicMock(spec=Stack)
        stack.name = "my/stack"
        stack.dependencies = []
        stack._connection_manager = MagicMock(spec=ConnectionManager)
        stack_output_external_resolver = StackOutputExternal(
            "another/account-vpc::VpcId region::profile::sceptre_role", stack
        )
        mock_get_output_value.return_value = "output_value"
        stack_output_external_resolver.resolve()
        mock_get_output_value.assert_called_once_with(
            "another/account-vpc", "VpcId", "region", "profile", "sceptre_role"
        )
        assert stack.dependencies == []


class MockStackOutputBase(StackOutputBase):
    """
    MockBaseResolver inherits from the abstract base class
    StackOutputBaseResolver, and implements the abstract methods. It is used
    to allow testing on StackOutputBaseResolver, which is not otherwise
    instantiable.
    """

    def __init__(self, *args, **kwargs):
        super(MockStackOutputBase, self).__init__(*args, **kwargs)

    def resolve(self):
        pass


class TestStackOutputBaseResolver(object):
    def setup_method(self, test_method):
        self.stack = MagicMock(spec=Stack)
        self.stack.name = "my/stack.yaml"
        self.stack._connection_manager = MagicMock(spec=ConnectionManager)
        self.base_stack_output_resolver = MockStackOutputBase(None, self.stack)

    @patch("sceptre.resolvers.stack_output.StackOutputBase._get_stack_outputs")
    def test_get_output_value_with_valid_key(self, mock_get_stack_outputs):
        mock_get_stack_outputs.return_value = {"key": "value"}

        response = self.base_stack_output_resolver._get_output_value(
            sentinel.stack_name, "key"
        )

        assert response == "value"

    @patch("sceptre.resolvers.stack_output.StackOutputBase._get_stack_outputs")
    def test_get_output_value_with_invalid_key(self, mock_get_stack_outputs):
        mock_get_stack_outputs.return_value = {"key": "value"}

        with pytest.raises(DependencyStackMissingOutputError):
            self.base_stack_output_resolver._get_output_value(
                sentinel.stack_name, "invalid_key"
            )

    def test_get_stack_outputs_with_valid_stack(self):
        self.stack.connection_manager.call.return_value = {
            "Stacks": [
                {
                    "Outputs": [
                        {
                            "OutputKey": "key_1",
                            "OutputValue": "value_1",
                            "Description": "description_1",
                        },
                        {
                            "OutputKey": "key_2",
                            "OutputValue": "value_2",
                            "Description": "description_2",
                        },
                    ]
                }
            ]
        }

        response = self.base_stack_output_resolver._get_stack_outputs(
            sentinel.stack_name
        )

        assert response == {"key_1": "value_1", "key_2": "value_2"}

    def test_get_stack_outputs_with_valid_stack_without_outputs(self):
        self.stack.connection_manager.call.return_value = {"Stacks": [{}]}

        response = self.base_stack_output_resolver._get_stack_outputs(
            sentinel.stack_name
        )
        assert response == {}

    def test_get_stack_outputs_with_unlaunched_stack(self):
        self.stack.connection_manager.call.side_effect = ClientError(
            {"Error": {"Code": "404", "Message": "stack does not exist"}},
            sentinel.operation,
        )

        with pytest.raises(StackDoesNotExistError):
            self.base_stack_output_resolver._get_stack_outputs(sentinel.stack_name)

    def test_get_stack_outputs_with_unkown_boto_error(self):
        self.stack.connection_manager.call.side_effect = ClientError(
            {"Error": {"Code": "500", "Message": "Boom!"}}, sentinel.operation
        )

        with pytest.raises(ClientError):
            self.base_stack_output_resolver._get_stack_outputs(sentinel.stack_name)<|MERGE_RESOLUTION|>--- conflicted
+++ resolved
@@ -17,32 +17,18 @@
 
 
 class TestStackOutputResolver(object):
-<<<<<<< HEAD
-
     def setup_method(self, method):
         self.stack = MagicMock(
             spec=Stack,
             dependencies=[],
-            project_code='project-code',
+            project_code="project-code",
             is_project_dependency=False,
-            _connection_manager=MagicMock(spec=ConnectionManager)
-        )
-        self.stack.name = 'stack'
-
-    @patch(
-        "sceptre.resolvers.stack_output.StackOutput._get_output_value"
-    )
+            _connection_manager=MagicMock(spec=ConnectionManager),
+        )
+        self.stack.name = "my/stack"
+
+    @patch("sceptre.resolvers.stack_output.StackOutput._get_output_value")
     def test_resolver(self, mock_get_output_value):
-=======
-    @patch("sceptre.resolvers.stack_output.StackOutput._get_output_value")
-    def test_resolver(self, mock_get_output_value):
-        stack = MagicMock(spec=Stack)
-        stack.name = "my/stack"
-        stack.dependencies = []
-        stack.project_code = "project-code"
-        stack._connection_manager = MagicMock(spec=ConnectionManager)
->>>>>>> 95d4a92b
-
         dependency = MagicMock()
         dependency.project_code = "meh"
         dependency.name = "account/dev/vpc"
@@ -52,13 +38,7 @@
 
         mock_get_output_value.return_value = "output_value"
 
-<<<<<<< HEAD
-        stack_output_resolver = StackOutput(
-            "account/dev/vpc.yaml::VpcId", self.stack
-        )
-=======
-        stack_output_resolver = StackOutput("account/dev/vpc.yaml::VpcId", stack)
->>>>>>> 95d4a92b
+        stack_output_resolver = StackOutput("account/dev/vpc.yaml::VpcId", self.stack)
 
         stack_output_resolver.setup()
         assert self.stack.dependencies == ["account/dev/vpc.yaml"]
@@ -76,15 +56,7 @@
 
     @patch("sceptre.resolvers.stack_output.StackOutput._get_output_value")
     def test_resolver_with_existing_dependencies(self, mock_get_output_value):
-<<<<<<< HEAD
         self.stack.dependencies = ["existing"]
-=======
-        stack = MagicMock(spec=Stack)
-        stack.name = "my/stack"
-        stack.dependencies = ["existing"]
-        stack.project_code = "project-code"
-        stack._connection_manager = MagicMock(spec=ConnectionManager)
->>>>>>> 95d4a92b
 
         dependency = MagicMock()
         dependency.project_code = "meh"
@@ -95,13 +67,7 @@
 
         mock_get_output_value.return_value = "output_value"
 
-<<<<<<< HEAD
-        stack_output_resolver = StackOutput(
-            "account/dev/vpc.yaml::VpcId", self.stack
-        )
-=======
-        stack_output_resolver = StackOutput("account/dev/vpc.yaml::VpcId", stack)
->>>>>>> 95d4a92b
+        stack_output_resolver = StackOutput("account/dev/vpc.yaml::VpcId", self.stack)
 
         stack_output_resolver.setup()
         assert self.stack.dependencies == ["existing", "account/dev/vpc.yaml"]
@@ -117,24 +83,9 @@
             sceptre_role="dependency_sceptre_role",
         )
 
-<<<<<<< HEAD
-    @patch(
-        "sceptre.resolvers.stack_output.StackOutput._get_output_value"
-    )
-    def test_resolve_with_implicit_stack_reference(
-        self, mock_get_output_value
-    ):
+    @patch("sceptre.resolvers.stack_output.StackOutput._get_output_value")
+    def test_resolve_with_implicit_stack_reference(self, mock_get_output_value):
         self.stack.name = "account/dev/stack"
-=======
-    @patch("sceptre.resolvers.stack_output.StackOutput._get_output_value")
-    def test_resolve_with_implicit_stack_reference(self, mock_get_output_value):
-        stack = MagicMock(spec=Stack)
-        stack.name = "my/stack"
-        stack.dependencies = []
-        stack.project_code = "project-code"
-        stack.name = "account/dev/stack"
-        stack._connection_manager = MagicMock(spec=ConnectionManager)
->>>>>>> 95d4a92b
 
         dependency = MagicMock()
         dependency.project_code = "meh"
@@ -165,16 +116,6 @@
     def test_resolve_with_implicit_stack_reference_top_level(
         self, mock_get_output_value
     ):
-<<<<<<< HEAD
-=======
-        stack = MagicMock(spec=Stack)
-        stack.name = "my/stack"
-        stack.dependencies = []
-        stack.project_code = "project-code"
-        stack.name = "stack"
-        stack._connection_manager = MagicMock(spec=ConnectionManager)
-
->>>>>>> 95d4a92b
         dependency = MagicMock()
         dependency.project_code = "meh"
         dependency.name = "vpc"
@@ -212,9 +153,7 @@
         resolved = stack_output_resolver.resolve()
         assert resolved is None
 
-    @patch(
-        "sceptre.resolvers.stack_output.StackOutput._get_output_value"
-    )
+    @patch("sceptre.resolvers.stack_output.StackOutput._get_output_value")
     def test_resolve__stack_is_project_dependency__does_not_request_stack_outputs(
         self, mock_get_output_value
     ):
