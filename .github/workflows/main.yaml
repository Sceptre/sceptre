--- conflicted
+++ resolved
@@ -49,7 +49,7 @@
         run: poetry install --no-interaction --all-extras
       - name: build documentation
         run: poetry run make html --directory docs
-<<<<<<< HEAD
+
   # use https://github.com/medmunds/tox-gh-matrix to export tox envlist to GH actions
   get-tox-envlist:
     runs-on: ubuntu-latest
@@ -64,9 +64,7 @@
         run: poetry install --no-interaction --all-extras
       - id: generate-envlist
         run: poetry run tox --gh-matrix
-=======
-
->>>>>>> f0814638
+
   unit-tests:
     needs: get-tox-envlist
     runs-on: ubuntu-latest
